#!/usr/bin/env python
# -*- coding: utf-8; -*-

# Copyright (c) 2020, 2023 Oracle and/or its affiliates.
# Licensed under the Universal Permissive License v 1.0 as shown at https://oss.oracle.com/licenses/upl/

import sys
import os
import json
from setuptools import setup, find_packages
from functools import reduce
from pathlib import Path
from setuptools.command.install import install
from setuptools.command.develop import develop


install_requires = [
    "asteval>=0.9.25",
    "cerberus>=1.3.4",
    "cloudpickle>=1.6.0",
    "fsspec>=0.8.7",
    "jinja2>=2.11.2",
    "gitpython>=3.1.2",
    "matplotlib>=3.1.3",
    "numpy>=1.19.2",
    "oci>=2.104.3",
    "ocifs>=1.1.3",
    "pandas>1.2.1,<1.6",
    "python_jsonschema_objects>=0.3.13",
    "PyYAML>=5.4,<6",
    "requests",
    "scikit-learn>=0.23.2,<1.2",
    "tabulate>=0.8.9",
    "tqdm>=4.59.0",
    "psutil>=5.7.2",
]

extras_require = {
    "boosted": [
        "xgboost",
        "lightgbm",
    ],
    "notebook": [
        "ipywidgets~=7.6.3",
        "ipython>=7.23.1, <8.0",
    ],
    "text": ["wordcloud>=1.8.1", "spacy"],
    "viz": [
        "bokeh>=2.3.0, <=2.4.3",
        "folium>=0.12.1",
        "graphviz<0.17",
        "scipy>=1.5.4",
        "seaborn>=0.11.0",
    ],
    "data": [
        "fastavro>=0.24.2",
        "openpyxl>=3.0.7",
        "pandavro>=1.6.0",
        "datefinder>=0.7.1",
        "htmllistparse>=0.6.0",
        "sqlalchemy>=1.4.1, <=1.4.46",
        "oracledb>=1.0",
    ],
    "opctl": [
        "oci-cli",
        "docker",
        "conda-pack",
        "nbconvert",
        "nbformat",
        "inflection",
    ],
    "bds": ["ibis-framework[impala]", "hdfs[kerberos]", "sqlalchemy"],
    "spark": ["pyspark>=3.0.0", "delta-spark"],
    "huggingface": ["transformers"],
    "great-expectations": ["great-expectations==0.15.39"],
<<<<<<< HEAD
    "pydeequ": ["pydeequ==1.0.1"],
=======
    "mlm_insights": ["mlm_insights==0.1.0.dev1"],
    "pyarrow": ["pyarrow"]
>>>>>>> 5971c4d7
}

this_directory = Path(__file__).parent


def update_extra_with_internal_packages():
    loaded_dep = {}
    internal_deps = os.path.join(this_directory, "internal_extra_dependency.json")
    print(f"looking for {internal_deps}")
    if os.path.exists(internal_deps):
        with open(internal_deps) as idf:
            loaded_dep = json.load(idf)
            print(f"Found: {loaded_dep}")
    return loaded_dep


extras_require.update(update_extra_with_internal_packages())

extras_require["torch"] = extras_require["viz"] + ["torch"] + ["torchvision"]
extras_require["tensorflow"] = extras_require["viz"] + [
    "tensorflow",
]
extras_require["geo"] = extras_require["viz"] + ["geopandas"]
extras_require["onnx"] = extras_require["viz"] + [
    "protobuf<=3.20",
    "onnx>=1.12.0",
    "onnxruntime>=1.10.0",
    "onnxmltools>=1.10.0",
    "skl2onnx>=1.10.4",
    "tf2onnx",
    "xgboost==1.5.1",
    "lightgbm==3.3.1",
]
extras_require["optuna"] = extras_require["viz"] + ["optuna==2.9.0"]

extras_require["complete"] = sorted({v for req in extras_require.values() for v in req})
extras_require["all-optional"] = reduce(
    list.__add__,
    [
        extras_require[k]
        for k in extras_require
        if k not in ["boosted", "opctl", "complete"]
    ],
)
extras_require["all-public"] = reduce(
    list.__add__,
    [
        extras_require[k]
        for k in extras_require
        if k not in ["all-optional", "complete"]
    ],
)
# Only include pytest-runner in setup_requires if we're invoking tests
if {"pytest", "test", "ptr"}.intersection(sys.argv):
    setup_requires = ["pytest-runner"]
else:
    setup_requires = []

ADS_VERSION = "UNKNOWN"
with open(
    os.path.join(os.path.dirname(os.path.abspath(__file__)), "ads", "ads_version.json")
) as version_file:
    ADS_VERSION = json.load(version_file)["version"]


long_description = (this_directory / "README.md").read_text()
setup(
    name="oracle_ads",
    version=ADS_VERSION,
    description="Oracle Accelerated Data Science SDK",
    author="Oracle Data Science",
    license="Universal Permissive License 1.0",
    long_description=long_description,
    long_description_content_type="text/markdown",
    packages=find_packages(),
    url="https://docs.oracle.com/en-us/iaas/tools/ads-sdk/latest/index.html",
    classifiers=[
        "Development Status :: 5 - Production/Stable",
        "Intended Audience :: Developers",
        "License :: OSI Approved :: Universal Permissive License (UPL)",
        "Operating System :: OS Independent",
        "Programming Language :: Python :: 3.8",
        "Programming Language :: Python :: 3.9",
        "Programming Language :: Python :: 3.10",
    ],
    keywords="Oracle Cloud Infrastructure, OCI, Machine Learning, ML, Artificial Intelligence, AI, Data Science, Cloud, Oracle",
    include_package_data=True,
    install_requires=install_requires,
    python_requires=">=3.8",
    setup_requires=setup_requires,
    extras_require=extras_require,
    tests_require=[
        "pytest",
    ],
    project_urls={
        "Github": "https://github.com/oracle/accelerated-data-science",
        "Documentation": "https://accelerated-data-science.readthedocs.io/en/latest/index.html",
    },
    entry_points={"console_scripts": ["ads=ads.cli:cli"]},
)<|MERGE_RESOLUTION|>--- conflicted
+++ resolved
@@ -1,7 +1,7 @@
 #!/usr/bin/env python
 # -*- coding: utf-8; -*-
 
-# Copyright (c) 2020, 2023 Oracle and/or its affiliates.
+# Copyright (c) 2020, 2022 Oracle and/or its affiliates.
 # Licensed under the Universal Permissive License v 1.0 as shown at https://oss.oracle.com/licenses/upl/
 
 import sys
@@ -73,12 +73,8 @@
     "spark": ["pyspark>=3.0.0", "delta-spark"],
     "huggingface": ["transformers"],
     "great-expectations": ["great-expectations==0.15.39"],
-<<<<<<< HEAD
-    "pydeequ": ["pydeequ==1.0.1"],
-=======
     "mlm_insights": ["mlm_insights==0.1.0.dev1"],
     "pyarrow": ["pyarrow"]
->>>>>>> 5971c4d7
 }
 
 this_directory = Path(__file__).parent
@@ -177,5 +173,9 @@
         "Github": "https://github.com/oracle/accelerated-data-science",
         "Documentation": "https://accelerated-data-science.readthedocs.io/en/latest/index.html",
     },
-    entry_points={"console_scripts": ["ads=ads.cli:cli"]},
+    entry_points={
+        'console_scripts': [
+            'ads=ads.cli:cli'
+        ]
+    },
 )