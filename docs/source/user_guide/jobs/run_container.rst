Run a Container
***************

The :py:class:`~ads.jobs.ContainerRuntime` class allows you to run a container image using OCI data science jobs.

.. admonition:: OCI Container Registry
<<<<<<< HEAD
=======
  :class: note
>>>>>>> 129ede99

  To use the :py:class:`~ads.jobs.ContainerRuntime`, you need to first push the image to
  `OCI container registry <https://docs.oracle.com/en-us/iaas/Content/Registry/Concepts/registryoverview.htm>`_.

  Note that you cannot build a docker image inside an OCI Data Science Notebook Session.

  For more details, see:
  
  * `Creating a Repository <https://docs.oracle.com/en-us/iaas/Content/Registry/Tasks/registrycreatingarepository.htm>`_
  * `Pushing Images Using the Docker CLI <https://docs.oracle.com/en-us/iaas/Content/Registry/Tasks/registrycreatingarepository.htm>`_.

Here is an example to create and run a container job:

.. include:: ../jobs/tabs/container_runtime.rst

To configure ``ContainerRuntime``, you must specify the container ``image``.
Similar to other runtime, you can add environment variables.
You can optionally specify the `entrypoint` and `cmd` for running the container.

See also:

* `Understand how CMD and ENTRYPOINT interact <https://docs.docker.com/engine/reference/builder/#understand-how-cmd-and-entrypoint-interact>`_
* `Bring Your Own Container <https://docs.oracle.com/en-us/iaas/data-science/using/jobs-byoc.htm>`_<|MERGE_RESOLUTION|>--- conflicted
+++ resolved
@@ -4,10 +4,7 @@
 The :py:class:`~ads.jobs.ContainerRuntime` class allows you to run a container image using OCI data science jobs.
 
 .. admonition:: OCI Container Registry
-<<<<<<< HEAD
-=======
   :class: note
->>>>>>> 129ede99
 
   To use the :py:class:`~ads.jobs.ContainerRuntime`, you need to first push the image to
   `OCI container registry <https://docs.oracle.com/en-us/iaas/Content/Registry/Concepts/registryoverview.htm>`_.
