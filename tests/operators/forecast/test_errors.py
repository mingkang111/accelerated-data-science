#!/usr/bin/env python
from unittest.mock import patch

# Copyright (c) 2023, 2024 Oracle and/or its affiliates.
# Licensed under the Universal Permissive License v 1.0 as shown at https://oss.oracle.com/licenses/upl/

import yaml
import tempfile
import subprocess
import pandas as pd
import numpy as np
import pytest
from time import sleep, time
from copy import deepcopy
from pathlib import Path
import random
import pathlib
import datetime
from ads.opctl.operator.lowcode.common.errors import (
    InputDataError,
    InvalidParameterError,
    PermissionsError,
    DataMismatchError,
)
from ads.opctl.operator.lowcode.forecast.errors import (
    ForecastSchemaYamlError,
    ForecastInputDataError,
)

from ads.opctl.operator.lowcode.forecast.utils import smape
from ads.opctl.operator.cmd import run
import os
import json
import math

NUM_ROWS = 1000
NUM_SERIES = 10
HORIZON = 5

HISTORICAL_DATETIME_COL = pd.Series(
    np.concatenate(
        [
            datetime.datetime.strptime("10/12/22 22:45:59", "%d/%m/%y %H:%M:%S")
            + np.arange(NUM_ROWS - HORIZON) * datetime.timedelta(hours=1)
        ]
        * NUM_SERIES
    ),
    name="Date",
)
ADDITIONAL_DATETIME_COL = pd.Series(
    np.concatenate(
        [
            datetime.datetime.strptime("10/12/22 22:45:59", "%d/%m/%y %H:%M:%S")
            + np.arange(NUM_ROWS) * datetime.timedelta(hours=1)
        ]
        * NUM_SERIES
    ),
    name="Date",
)
TEST_DATETIME_COL = pd.Series(
    np.concatenate(
        [ADDITIONAL_DATETIME_COL[NUM_ROWS - HORIZON : NUM_ROWS]] * NUM_SERIES
    ),
    name="Date",
)

BASE_DATA = np.random.multivariate_normal(
    mean=np.array([-0.5, 0, 2]),
    cov=np.array([[1, 0, 0.5], [0, 1, 0.7], [0.5, 0.7, 1]]),
    size=NUM_ROWS * NUM_SERIES,
)

TARGET_COL = pd.Series(
    np.concatenate(
        [
            BASE_DATA[i : i + NUM_ROWS - HORIZON, 2]
            for i in range(0, NUM_ROWS * NUM_SERIES, NUM_ROWS)
        ]
    ),
    name="Sales",
)
TEST_TARGET_COL = pd.Series(
    np.concatenate(
        [
            BASE_DATA[i - HORIZON : i, 2]
            for i in range(NUM_ROWS, NUM_ROWS * NUM_SERIES + 1, NUM_ROWS)
        ]
    ),
    name="Sales",
)

ADD_COLS = pd.DataFrame(BASE_DATA[:, :2], columns=["var1", "var2"])

ADDITIONAL_SERIES_COL = pd.Series(
    np.concatenate([[i] * NUM_ROWS for i in range(NUM_SERIES)]), name="Store"
)
HISTORICAL_SERIES_COL = pd.Series(
    np.concatenate([[i] * (NUM_ROWS - HORIZON) for i in range(NUM_SERIES)]),
    name="Store",
)
TEST_SERIES_COL = pd.Series(
    np.concatenate([[i] * (HORIZON) for i in range(NUM_SERIES)]), name="Store"
)

CONST_COL = pd.Series(np.ones(NUM_ROWS * NUM_SERIES), name="const")

ORDINAL_COL = pd.Series(np.arange(NUM_ROWS * NUM_SERIES), name="ordinal")

HISTORICAL_DATA = pd.concat(
    [
        HISTORICAL_DATETIME_COL,
        HISTORICAL_SERIES_COL,
        TARGET_COL,
    ],
    axis=1,
)

ADDITIONAL_DATA = pd.concat(
    [
        ADDITIONAL_DATETIME_COL,
        ADDITIONAL_SERIES_COL,
        ADD_COLS,
        CONST_COL,
        ORDINAL_COL,
    ],
    axis=1,
)

TEST_DATA = pd.concat(
    [
        TEST_DATETIME_COL,
        TEST_SERIES_COL,
        TEST_TARGET_COL,
    ],
    axis=1,
)

MODELS = [
    "arima",
    # "automlx",
    "prophet",
    "neuralprophet",
    "autots",
    # "auto",
]

TEMPLATE_YAML = {
    "kind": "operator",
    "type": "forecast",
    "version": "v1",
    "spec": {
        "historical_data": {
            "url": None,
        },
        "output_directory": {
            "url": "results",
        },
        "model": None,
        "target_column": None,
        "datetime_column": {
            "name": None,
        },
        "target_category_columns": [],
        "horizon": None,
        "generate_explanations": False,
    },
}


@pytest.fixture(autouse=True)
def operator_setup():
    with tempfile.TemporaryDirectory() as tmpdirname:
        yield tmpdirname


def run_yaml(tmpdirname, yaml_i, output_data_path, test_metrics_check=True):
    run(yaml_i, backend="operator.local", debug=True)
    subprocess.run(f"ls -a {output_data_path}", shell=True)

    if test_metrics_check:
        test_metrics = pd.read_csv(f"{tmpdirname}/results/test_metrics.csv")
        print(test_metrics)
    train_metrics = pd.read_csv(f"{tmpdirname}/results/metrics.csv")
    print(train_metrics)


def populate_yaml(
    tmpdirname=None,
    model="auto",
    historical_data_path=None,
    additional_data_path=None,
    test_data_path=None,
    output_data_path=None,
    preprocessing=None,
):
    if historical_data_path is None:
        historical_data_path, additional_data_path, test_data_path = setup_rossman()
    assert tmpdirname is not None, "Error casued from incomplete setup function"

    output_data_path = output_data_path or f"{tmpdirname}/results"
    yaml_i = deepcopy(TEMPLATE_YAML)
    generate_train_metrics = True

    yaml_i["spec"]["additional_data"] = {"url": additional_data_path}
    yaml_i["spec"]["historical_data"]["url"] = historical_data_path
    if test_data_path is not None:
        yaml_i["spec"]["test_data"] = {"url": test_data_path}
    yaml_i["spec"]["output_directory"]["url"] = output_data_path
    yaml_i["spec"]["model"] = model
    yaml_i["spec"]["target_column"] = "Sales"
    yaml_i["spec"]["datetime_column"]["name"] = "Date"
    yaml_i["spec"]["target_category_columns"] = ["Store"]
    yaml_i["spec"]["horizon"] = HORIZON
    if preprocessing:
        yaml_i["spec"]["preprocessing"] = preprocessing
    if generate_train_metrics:
        yaml_i["spec"]["generate_metrics"] = generate_train_metrics
    if model == "autots":
        yaml_i["spec"]["model_kwargs"] = {"model_list": "superfast"}
    if model == "automlx":
        yaml_i["spec"]["model_kwargs"] = {"time_budget": 2}

    return yaml_i, output_data_path


def run_operator(
    tmpdirname=None,
    model="auto",
    historical_data_path=None,
    additional_data_path=None,
    test_data_path=None,
    output_data_path=None,
):
    yaml_i, output_data_path = populate_yaml(
        tmpdirname=tmpdirname,
        model=model,
        historical_data_path=historical_data_path,
        additional_data_path=additional_data_path,
        test_data_path=test_data_path,
        output_data_path=output_data_path,
    )
    run_yaml(tmpdirname=tmpdirname, yaml_i=yaml_i, output_data_path=output_data_path)


def setup_rossman():
    curr_dir = pathlib.Path(__file__).parent.resolve()
    data_folder = f"{curr_dir}/../data/"
    historical_data_path = f"{data_folder}/rs_10_prim.csv"
    additional_data_path = f"{data_folder}/rs_10_add.csv"
    test_data_path = f"{data_folder}/rs_10_test.csv"
    return historical_data_path, additional_data_path, test_data_path


def setup_faulty_rossman():
    curr_dir = pathlib.Path(__file__).parent.resolve()
    data_folder = f"{curr_dir}/../data/"
    historical_data_path = f"{data_folder}/rs_2_prim.csv"
    additional_data_path = f"{data_folder}/rs_2_add_encoded.csv"
    return historical_data_path, additional_data_path


def setup_small_rossman():
    curr_dir = pathlib.Path(__file__).parent.resolve()
    data_folder = f"{curr_dir}/../data/"
    historical_data_path = f"{data_folder}/rs_1_prim.csv"
    additional_data_path = f"{data_folder}/rs_1_add.csv"
    return historical_data_path, additional_data_path


def setup_artificial_data(tmpdirname, hist_data=None, add_data=None, test_data=None):
    if hist_data is None:
        hist_data = HISTORICAL_DATA
    if add_data is None:
        add_data = ADDITIONAL_DATA
    if test_data is None:
        test_data = TEST_DATA

    historical_data_path = f"{tmpdirname}/data.csv"
    hist_data.to_csv(historical_data_path, index=False)

    additional_data_path = f"{tmpdirname}/add_data.csv"
    add_data.to_csv(additional_data_path, index=False)

    test_data_path = f"{tmpdirname}/test_data.csv"
    test_data.to_csv(test_data_path, index=False)

    return historical_data_path, additional_data_path, test_data_path


@pytest.mark.parametrize("model", MODELS)
def test_rossman(operator_setup, model):
    run_operator(
        tmpdirname=operator_setup,
        model=model,
    )


@pytest.mark.parametrize("model", MODELS)
def test_historical_data(operator_setup, model):
    tmpdirname = operator_setup
    historical_data_path, additional_data_path, _ = setup_artificial_data(tmpdirname)
    yaml_i, output_data_path = populate_yaml(
        tmpdirname=tmpdirname,
        historical_data_path=historical_data_path,
        additional_data_path=additional_data_path,
    )

    # Test historical data missing error
    historical_data = yaml_i["spec"]["historical_data"]
    yaml_i["spec"]["historical_data"]["url"] = None
    with pytest.raises(InvalidParameterError):
        run_yaml(
            tmpdirname=tmpdirname, yaml_i=yaml_i, output_data_path=output_data_path
        )

    yaml_i["spec"].pop("historical_data")
    yaml_i["spec"]["TEST"] = historical_data
    with pytest.raises(InvalidParameterError):
        run_yaml(
            tmpdirname=tmpdirname, yaml_i=yaml_i, output_data_path=output_data_path
        )

    yaml_i["spec"]["historical_data"] = historical_data
    with pytest.raises(InvalidParameterError):
        run_yaml(
            tmpdirname=tmpdirname, yaml_i=yaml_i, output_data_path=output_data_path
        )
    yaml_i["spec"].pop("TEST")

    # Test incrrect target column name error
    yaml_i["spec"]["target_column"] = "TEST"
    with pytest.raises(InvalidParameterError):
        run_yaml(
            tmpdirname=tmpdirname, yaml_i=yaml_i, output_data_path=output_data_path
        )
    yaml_i["spec"]["target_column"] = "Sales"

    # Test incorrect series column name error
    yaml_i["spec"]["target_category_column"] = ["TEST"]
    with pytest.raises(InvalidParameterError):
        run_yaml(
            tmpdirname=tmpdirname, yaml_i=yaml_i, output_data_path=output_data_path
        )
    yaml_i["spec"]["target_category_column"] = ["Store"]

    # Test incorrect datetime column name error
    yaml_i["spec"]["datetime_column"] = {"name": "TEST"}
    with pytest.raises(InvalidParameterError):
        run_yaml(
            tmpdirname=tmpdirname, yaml_i=yaml_i, output_data_path=output_data_path
        )
    yaml_i["spec"]["datetime_column"] = {"name": "Date", "format": "TEST"}
    with pytest.raises(InvalidParameterError):
        run_yaml(
            tmpdirname=tmpdirname, yaml_i=yaml_i, output_data_path=output_data_path
        )


@pytest.mark.parametrize("model", MODELS)
def test_0_series(operator_setup, model):
    tmpdirname = operator_setup
    hist_data_0 = pd.concat(
        [
            HISTORICAL_DATETIME_COL[: NUM_ROWS - HORIZON],
            TARGET_COL[: NUM_ROWS - HORIZON],
        ],
        axis=1,
    )
    add_data_0 = pd.concat(
        [
            ADDITIONAL_DATETIME_COL[:NUM_ROWS],
            ADD_COLS[:NUM_ROWS],
            CONST_COL[:NUM_ROWS],
            ORDINAL_COL[:NUM_ROWS],
        ],
        axis=1,
    )
    test_data_0 = pd.concat(
        [
            TEST_DATETIME_COL[:HORIZON],
            TEST_TARGET_COL[:HORIZON],
        ],
        axis=1,
    )

    print(
        f"hist_data_0: {hist_data_0}\nadd_data_0:{add_data_0}\ntest_data_0:{test_data_0}\n"
    )

    historical_data_path, additional_data_path, test_data_path = setup_artificial_data(
        tmpdirname, hist_data_0, add_data_0, test_data_0
    )
    yaml_i, output_data_path = populate_yaml(
        tmpdirname=tmpdirname,
        model=model,
        historical_data_path=historical_data_path,
        additional_data_path=additional_data_path,
        test_data_path=test_data_path,
        preprocessing={"enabled": False},
    )
    with pytest.raises(DataMismatchError):
        run_yaml(
            tmpdirname=tmpdirname, yaml_i=yaml_i, output_data_path=output_data_path
        )
    yaml_i["spec"].pop("target_category_columns")
    run_yaml(tmpdirname=tmpdirname, yaml_i=yaml_i, output_data_path=output_data_path)
    add_data = yaml_i["spec"].pop("additional_data")
    run_yaml(tmpdirname=tmpdirname, yaml_i=yaml_i, output_data_path=output_data_path)
    test_data = yaml_i["spec"].pop("test_data")
    run_yaml(tmpdirname=tmpdirname, yaml_i=yaml_i, output_data_path=output_data_path)
    # Todo test horizon mismatch with add data and/or test data


@pytest.mark.parametrize("model", MODELS)
def test_add_data_mismatch(operator_setup, model):
    tmpdirname = operator_setup
    historical_data_path, additional_data_path, _ = setup_artificial_data(tmpdirname)
    yaml_i, output_data_path = populate_yaml(
        tmpdirname=tmpdirname,
        historical_data_path=historical_data_path,
        additional_data_path=additional_data_path,
    )
    with pytest.raises(DataMismatchError):
        yaml_i["spec"]["horizon"] = HORIZON - 1
        run_yaml(
            tmpdirname=tmpdirname, yaml_i=yaml_i, output_data_path=output_data_path
        )
    with pytest.raises(DataMismatchError):
        yaml_i["spec"]["horizon"] = HORIZON + 1
        run_yaml(
            tmpdirname=tmpdirname, yaml_i=yaml_i, output_data_path=output_data_path
        )


@pytest.mark.parametrize("model", MODELS)
def test_invalid_dates(operator_setup, model):
    tmpdirname = operator_setup
    hist_data = HISTORICAL_DATA[:100]
    hist_data = pd.concat([hist_data, hist_data])
    add_data = ADDITIONAL_DATA[:100]
    add_data = pd.concat([add_data, add_data])

    historical_data_path, additional_data_path, _ = setup_artificial_data(
        tmpdirname, hist_data=hist_data, add_data=add_data
    )
    yaml_i, output_data_path = populate_yaml(
        tmpdirname=tmpdirname,
        historical_data_path=historical_data_path,
        additional_data_path=additional_data_path,
    )
    with pytest.raises(DataMismatchError):
        run_yaml(
            tmpdirname=tmpdirname, yaml_i=yaml_i, output_data_path=output_data_path
        )


def test_disabling_outlier_treatment(operator_setup):
    tmpdirname = operator_setup
    NUM_ROWS = 100
    hist_data_0 = pd.concat(
        [
            HISTORICAL_DATETIME_COL[: NUM_ROWS - HORIZON],
            TARGET_COL[: NUM_ROWS - HORIZON],
        ],
        axis=1,
    )
    outliers = [1000, -800]
    hist_data_0.at[40, "Sales"] = outliers[0]
    hist_data_0.at[75, "Sales"] = outliers[1]
    historical_data_path, additional_data_path, test_data_path = setup_artificial_data(
        tmpdirname, hist_data_0
    )

    yaml_i, output_data_path = populate_yaml(
<<<<<<< HEAD
        tmpdirname=tmpdirname, model="arima", historical_data_path=historical_data_path
=======
        tmpdirname=tmpdirname,
        model="arima",
        historical_data_path=historical_data_path,
>>>>>>> e5eceef1
    )
    yaml_i["spec"].pop("target_category_columns")
    yaml_i["spec"].pop("additional_data")

    # running default pipeline where outlier will be treated
    run_yaml(
        tmpdirname=tmpdirname,
        yaml_i=yaml_i,
        output_data_path=output_data_path,
        test_metrics_check=False,
    )
    forecast_without_outlier = pd.read_csv(f"{tmpdirname}/results/forecast.csv")
    input_vals_without_outlier = set(forecast_without_outlier["input_value"])
    assert all(
        item not in input_vals_without_outlier for item in outliers
    ), "forecast file should not contain any outliers"

    # switching off outlier_treatment
    preprocessing_steps = {"missing_value_imputation": True, "outlier_treatment": False}
    preprocessing = {"enabled": True, "steps": preprocessing_steps}
    yaml_i["spec"]["preprocessing"] = preprocessing
    run_yaml(
        tmpdirname=tmpdirname,
        yaml_i=yaml_i,
        output_data_path=output_data_path,
        test_metrics_check=False,
    )
    forecast_with_outlier = pd.read_csv(f"{tmpdirname}/results/forecast.csv")
    input_vals_with_outlier = set(forecast_with_outlier["input_value"])
    assert all(
        item in input_vals_with_outlier for item in outliers
    ), "forecast file should contain all the outliers"


@pytest.mark.parametrize("model", MODELS)
def test_2_series(operator_setup, model):
    # Test w and w/o add data
    tmpdirname = operator_setup

    def split_df(df):
        # Splits Store col into Store and Store_test
        idx_split = df.shape[0] // 2
        df_a = df[:idx_split]
        df_a["Store_test"] = "A"

        df_b = df[idx_split:]
        df_b = df_b.rename({"Store": "Store_test"}, axis=1).reset_index(drop=True)
        df_b["Store"] = "A"
        return pd.concat([df_a, df_b]).reset_index(drop=True)

    hist_data = split_df(HISTORICAL_DATA)
    add_data = split_df(ADDITIONAL_DATA)
    test_data = split_df(TEST_DATA)

    print(f"hist_data: {hist_data}\nadd_data:{add_data}\ntest_data:{test_data}\n")

    historical_data_path, additional_data_path, test_data_path = setup_artificial_data(
        tmpdirname, hist_data, add_data, test_data
    )
    preprocessing_steps = {"missing_value_imputation": True, "outlier_treatment": False}
    yaml_i, output_data_path = populate_yaml(
        tmpdirname=tmpdirname,
        model=model,
        historical_data_path=historical_data_path,
        additional_data_path=additional_data_path,
        test_data_path=test_data_path,
        preprocessing={"enabled": True, "steps": preprocessing_steps},
    )
    with pytest.raises(DataMismatchError):
        # 4 columns in historical data, but only 1 cat col specified
        run_yaml(
            tmpdirname=tmpdirname, yaml_i=yaml_i, output_data_path=output_data_path
        )
    yaml_i["spec"].pop("target_category_columns")
    with pytest.raises(DataMismatchError):
        # 4 columns in historical data, but only no cat col specified
        run_yaml(
            tmpdirname=tmpdirname, yaml_i=yaml_i, output_data_path=output_data_path
        )
    yaml_i["spec"]["target_category_columns"] = ["Store", "Store_test"]
    run_yaml(tmpdirname=tmpdirname, yaml_i=yaml_i, output_data_path=output_data_path)


@pytest.mark.xfail()
@pytest.mark.parametrize("model", MODELS)
def test_all_series_failure(model):
    """
    Every model is mocked to throw error. This test checks that errors.json has correct error message and that report is
    generated
    """
    tmpdirname = operator_setup
    historical_data_path, additional_data_path = setup_faulty_rossman()
    yaml_i, output_data_path = populate_yaml(
        tmpdirname=tmpdirname,
        historical_data_path=historical_data_path,
        additional_data_path=additional_data_path,
    )
    preprocessing_steps = {"missing_value_imputation": True, "outlier_treatment": False}
    yaml_i["spec"]["model"] = model
    yaml_i["spec"]["horizon"] = 10
<<<<<<< HEAD
    yaml_i["spec"]["preprocessing"] = preprocessing_steps
=======
    yaml_i["spec"]["preprocessing"] = {"enabled": True, "steps": preprocessing_steps}
>>>>>>> e5eceef1
    if yaml_i["spec"].get("additional_data") is not None and model != "autots":
        yaml_i["spec"]["generate_explanations"] = True
    if model == "autots":
        yaml_i["spec"]["model_kwargs"] = {"model_list": "superfast"}
    if model == "automlx":
        yaml_i["spec"]["model_kwargs"] = {"time_budget": 1}

    module_to_patch = {
        "arima": "pmdarima.auto_arima",
        "autots": "autots.AutoTS",
        "automlx": "automlx.Pipeline",
        "prophet": "prophet.Prophet",
        "neuralprophet": "neuralprophet.NeuralProphet",
    }
    with patch(
        module_to_patch[model], side_effect=Exception("Custom exception message")
    ):
        run(yaml_i, backend="operator.local", debug=False)

        report_path = f"{output_data_path}/report.html"
        assert os.path.exists(report_path), f"Report file not found at {report_path}"

        error_path = f"{output_data_path}/errors.json"
        assert os.path.exists(error_path), f"Error file not found at {error_path}"

        # Additionally, you can read the content of the error.json and assert its content
        with open(error_path, "r") as error_file:
            error_content = json.load(error_file)
            assert (
                "Custom exception message" in error_content["1"]["error"]
            ), "Error message mismatch"
            assert (
                "Custom exception message" in error_content["13"]["error"]
            ), "Error message mismatch"

        if yaml_i["spec"]["generate_explanations"]:
            global_fn = f"{tmpdirname}/results/global_explanation.csv"
            assert os.path.exists(
                global_fn
            ), f"Global explanation file not found at {report_path}"

            local_fn = f"{tmpdirname}/results/local_explanation.csv"
            assert os.path.exists(
                local_fn
            ), f"Local explanation file not found at {report_path}"


@pytest.mark.parametrize("model", MODELS)
def test_arima_automlx_errors(operator_setup, model):
    tmpdirname = operator_setup
    historical_data_path, additional_data_path = setup_faulty_rossman()
    yaml_i, output_data_path = populate_yaml(
        tmpdirname=tmpdirname,
        historical_data_path=historical_data_path,
        additional_data_path=additional_data_path,
    )

    """
    Arima was failing for constant trend when there are constant columns and when there are boolean columns .
    We added label encoding for boolean and are dropping columns with constant value for arima with constant trend.
    This test checks that report, metrics, explanations are generated for this case.
    """

    """
    series 13 in this data has missing dates and automlx fails for this with DatetimeIndex error. This test checks that
    outputs get generated and that error is shown in errors.json
    """

    """
    explanations generation is failing when boolean columns are passed.
    TypeError: ufunc 'isfinite' not supported for the input types, and the inputs could not be safely coerced
     any supported types according to the casting rule ''safe''
    Added label encoding before passing data to explainer
    """
    preprocessing_steps = {"missing_value_imputation": True, "outlier_treatment": False}
    yaml_i["spec"]["horizon"] = 10
    yaml_i["spec"]["preprocessing"] = preprocessing_steps
    yaml_i["spec"]["generate_explanations"] = True
    yaml_i["spec"]["model"] = model
<<<<<<< HEAD
=======
    if model == "autots":
        yaml_i["spec"]["model_kwargs"] = {"model_list": "superfast"}
    if model == "automlx":
        yaml_i["spec"]["model_kwargs"] = {"time_budget": 1}
>>>>>>> e5eceef1

    run_yaml(
        tmpdirname=tmpdirname,
        yaml_i=yaml_i,
        output_data_path=output_data_path,
        test_metrics_check=False,
    )

    report_path = f"{tmpdirname}/results/report.html"
    assert os.path.exists(report_path), f"Report file not found at {report_path}"

    forecast_path = f"{tmpdirname}/results/forecast.csv"
    assert os.path.exists(forecast_path), f"Forecast file not found at {report_path}"
    assert not pd.read_csv(forecast_path).empty

    error_path = f"{tmpdirname}/results/errors.json"
    if model == "arima":
        assert not os.path.exists(error_path), f"Error file not found at {error_path}"
    elif model == "automlx":
        assert os.path.exists(error_path), f"Error file not found at {error_path}"
        with open(error_path, "r") as error_file:
            error_content = json.load(error_file)
            assert (
                "Input data does not have a consistent (in terms of diff) DatetimeIndex."
                in error_content["13"]["error"]
            ), "Error message mismatch"

    if model != "autots":
        global_fn = f"{tmpdirname}/results/global_explanation.csv"
        assert os.path.exists(
            global_fn
        ), f"Global explanation file not found at {report_path}"

        local_fn = f"{tmpdirname}/results/local_explanation.csv"
        assert os.path.exists(
            local_fn
        ), f"Local explanation file not found at {report_path}"

        glb_expl = pd.read_csv(global_fn, index_col=0)
        loc_expl = pd.read_csv(local_fn)
        assert not glb_expl.empty
        assert not loc_expl.empty


def test_smape_error():
    result = smape([0, 0, 0, 0], [0, 0, 0, 0])
    assert result == 0


@pytest.mark.parametrize("model", MODELS)
def test_date_format(operator_setup, model):
    tmpdirname = operator_setup
    historical_data_path, additional_data_path = setup_small_rossman()
    yaml_i, output_data_path = populate_yaml(
        tmpdirname=tmpdirname,
        historical_data_path=historical_data_path,
        additional_data_path=additional_data_path,
    )
    yaml_i["spec"]["horizon"] = 10
    yaml_i["spec"]["model"] = model
    if model == "autots":
        yaml_i["spec"]["model_kwargs"] = {"model_list": "superfast"}

    run_yaml(
        tmpdirname=tmpdirname,
        yaml_i=yaml_i,
        output_data_path=output_data_path,
        test_metrics_check=False,
    )
    assert pd.read_csv(additional_data_path)["Date"].equals(
        pd.read_csv(f"{tmpdirname}/results/forecast.csv")["Date"]
    )


if __name__ == "__main__":
    pass<|MERGE_RESOLUTION|>--- conflicted
+++ resolved
@@ -472,13 +472,9 @@
     )
 
     yaml_i, output_data_path = populate_yaml(
-<<<<<<< HEAD
-        tmpdirname=tmpdirname, model="arima", historical_data_path=historical_data_path
-=======
         tmpdirname=tmpdirname,
         model="arima",
         historical_data_path=historical_data_path,
->>>>>>> e5eceef1
     )
     yaml_i["spec"].pop("target_category_columns")
     yaml_i["spec"].pop("additional_data")
@@ -579,11 +575,7 @@
     preprocessing_steps = {"missing_value_imputation": True, "outlier_treatment": False}
     yaml_i["spec"]["model"] = model
     yaml_i["spec"]["horizon"] = 10
-<<<<<<< HEAD
-    yaml_i["spec"]["preprocessing"] = preprocessing_steps
-=======
     yaml_i["spec"]["preprocessing"] = {"enabled": True, "steps": preprocessing_steps}
->>>>>>> e5eceef1
     if yaml_i["spec"].get("additional_data") is not None and model != "autots":
         yaml_i["spec"]["generate_explanations"] = True
     if model == "autots":
@@ -663,13 +655,10 @@
     yaml_i["spec"]["preprocessing"] = preprocessing_steps
     yaml_i["spec"]["generate_explanations"] = True
     yaml_i["spec"]["model"] = model
-<<<<<<< HEAD
-=======
     if model == "autots":
         yaml_i["spec"]["model_kwargs"] = {"model_list": "superfast"}
     if model == "automlx":
         yaml_i["spec"]["model_kwargs"] = {"time_budget": 1}
->>>>>>> e5eceef1
 
     run_yaml(
         tmpdirname=tmpdirname,
