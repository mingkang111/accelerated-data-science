--- conflicted
+++ resolved
@@ -364,16 +364,13 @@
         - oneclasssvm
         - isolationforest
         - randomcutforest
-<<<<<<< HEAD
-        - merlion_ad
-=======
         - iqr
         - lof
         - zscore
         - rolling_zscore
         - mad
         - ee
->>>>>>> a37882cb
+        - merlion_ad
       meta:
         description: "The model to be used for anomaly detection"
 
