#!/usr/bin/env python

# Copyright (c) 2023, 2024 Oracle and/or its affiliates.
# Licensed under the Universal Permissive License v 1.0 as shown at https://oss.oracle.com/licenses/upl/

from ads.opctl.operator.lowcode.anomaly.utils import select_auto_model
from .anomaly_dataset import AnomalyDatasets
<<<<<<< HEAD
from .anomaly_merlion import AnomalyMerlionOperatorModel
from .automlx import AutoMLXOperatorModel
=======
>>>>>>> a37882cb
from .autots import AutoTSOperatorModel
from .base_model import AnomalyOperatorBaseModel
from .isolationforest import IsolationForestOperatorModel
from .oneclasssvm import OneClassSVMOperatorModel
from .randomcutforest import RandomCutForestOperatorModel
from ..const import NonTimeADSupportedModels, SupportedModels
from ..operator_config import AnomalyOperatorConfig


class UnSupportedModelError(Exception):
    """Exception raised when the model is not supported.

    Attributes:
        operator_config (AnomalyOperatorConfig): The operator configuration.
        model_type (str): The type of the unsupported model.
    """

    def __init__(self, operator_config: AnomalyOperatorConfig, model_type: str):
        supported_models = (
            SupportedModels.values
            if operator_config.spec.datetime_column
            else NonTimeADSupportedModels.values
        )
        message = (
            f"Model: `{model_type}` is not supported. "
            f"Supported models: {supported_models}"
        )
        super().__init__(message)


class AnomalyOperatorModelFactory:
    """
    The factory class helps to instantiate proper model operator based on the model type.
    """

    _MAP = {
        SupportedModels.AutoTS: AutoTSOperatorModel,
<<<<<<< HEAD
        SupportedModels.MerilonAD: AnomalyMerlionOperatorModel
=======
        SupportedModels.IQR: AutoTSOperatorModel,
        SupportedModels.LOF: AutoTSOperatorModel,
        SupportedModels.ISOLATIONFOREST: AutoTSOperatorModel,
        SupportedModels.ZSCORE: AutoTSOperatorModel,
        SupportedModels.ROLLING_ZSCORE: AutoTSOperatorModel,
        SupportedModels.EE: AutoTSOperatorModel,
        SupportedModels.MAD: AutoTSOperatorModel
>>>>>>> a37882cb
    }

    _NonTime_MAP = {
        NonTimeADSupportedModels.OneClassSVM: OneClassSVMOperatorModel,
        NonTimeADSupportedModels.IsolationForest: IsolationForestOperatorModel,
        NonTimeADSupportedModels.RandomCutForest: RandomCutForestOperatorModel,
        # TODO: Add DBScan model for non time based anomaly
        # NonTimeADSupportedModels.DBScan: DBScanOperatorModel,
    }

    @classmethod
    def get_model(
        cls, operator_config: AnomalyOperatorConfig, datasets: AnomalyDatasets
    ) -> AnomalyOperatorBaseModel:
        """
        Gets the operator model based on the model type.

        Parameters
        ----------
        operator_config: AnomalyOperatorConfig
            The anomaly detection operator config.

        datasets: AnomalyDatasets
            Datasets for finding anomaly

        Returns
        -------
        AnomalyOperatorBaseModel
            The anomaly detection operator model.

        Raises
        ------
        UnSupportedModelError
            In case of not supported model.
        """
        model_type = operator_config.spec.model
        if model_type == "auto":
            model_type = select_auto_model(operator_config)

        model_map = (
            cls._MAP if operator_config.spec.datetime_column else cls._NonTime_MAP
        )

        if model_type not in model_map:
            raise UnSupportedModelError(operator_config, model_type)

        return model_map[model_type](config=operator_config, datasets=datasets)<|MERGE_RESOLUTION|>--- conflicted
+++ resolved
@@ -5,11 +5,7 @@
 
 from ads.opctl.operator.lowcode.anomaly.utils import select_auto_model
 from .anomaly_dataset import AnomalyDatasets
-<<<<<<< HEAD
 from .anomaly_merlion import AnomalyMerlionOperatorModel
-from .automlx import AutoMLXOperatorModel
-=======
->>>>>>> a37882cb
 from .autots import AutoTSOperatorModel
 from .base_model import AnomalyOperatorBaseModel
 from .isolationforest import IsolationForestOperatorModel
@@ -47,9 +43,6 @@
 
     _MAP = {
         SupportedModels.AutoTS: AutoTSOperatorModel,
-<<<<<<< HEAD
-        SupportedModels.MerilonAD: AnomalyMerlionOperatorModel
-=======
         SupportedModels.IQR: AutoTSOperatorModel,
         SupportedModels.LOF: AutoTSOperatorModel,
         SupportedModels.ISOLATIONFOREST: AutoTSOperatorModel,
@@ -57,7 +50,7 @@
         SupportedModels.ROLLING_ZSCORE: AutoTSOperatorModel,
         SupportedModels.EE: AutoTSOperatorModel,
         SupportedModels.MAD: AutoTSOperatorModel
->>>>>>> a37882cb
+        SupportedModels.MerilonAD: AnomalyMerlionOperatorModel
     }
 
     _NonTime_MAP = {
