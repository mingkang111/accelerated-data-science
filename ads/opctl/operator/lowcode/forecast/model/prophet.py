--- conflicted
+++ resolved
@@ -12,12 +12,7 @@
 from ads.opctl import logger
 from ads.opctl.operator.lowcode.forecast.operator_config import ForecastOperatorConfig
 
-from ..const import (
-    DEFAULT_TRIALS,
-    PROPHET_INTERNAL_DATE_COL,
-    ForecastOutputColumns,
-    SupportedModels,
-)
+from ..const import DEFAULT_TRIALS, PROPHET_INTERNAL_DATE_COL, ForecastOutputColumns
 from .. import utils
 from .base_model import ForecastOperatorBaseModel
 from ..operator_config import ForecastOperatorConfig
@@ -53,22 +48,6 @@
 
     def _train_model(self, i, target, df):
 
-<<<<<<< HEAD
-        full_data_dict = self.datasets.full_data_dict
-        models = []
-        outputs = dict()
-        outputs_legacy = []
-        model_kwargs = None
-
-        # Extract the Confidence Interval Width and convert to prophet's equivalent - interval_width
-        if self.spec.confidence_interval_width is None:
-            self.spec.confidence_interval_width = 1 - self.spec.model_kwargs.get(
-                "alpha", 0.90
-            )
-        if self.loaded_models is None:
-            model_kwargs = self.spec.model_kwargs
-            model_kwargs["interval_width"] = self.spec.confidence_interval_width
-=======
         try:
             from prophet import Prophet
             from prophet.diagnostics import cross_validation, performance_metrics
@@ -78,7 +57,6 @@
                 self.spec.confidence_interval_width = 1 - self.spec.model_kwargs.get(
                     "alpha", 0.90
                 )
->>>>>>> 4422ce87
 
             model_kwargs = self.spec.model_kwargs
             model_kwargs["interval_width"] = self.spec.confidence_interval_width
@@ -91,6 +69,7 @@
                 df, no_encode={self.spec.datetime_column.name, target}
             )
 
+            model_kwargs_i = model_kwargs.copy()
             # format the dataframe for this target. Dropping NA on target[df] will remove all future data
             df_clean = self._preprocess(
                 df_encoded,
@@ -105,102 +84,96 @@
                 "y",
                 PROPHET_INTERNAL_DATE_COL,
             }
-            model = self.loaded_models[i] if self.loaded_models is not None else None
-            if model is None:
-                model_kwargs_i = model_kwargs.copy()
-
-                if self.perform_tuning:
-
-                    def objective(trial):
-                        params = {
-                            "seasonality_mode": trial.suggest_categorical(
-                                "seasonality_mode", ["additive", "multiplicative"]
-                            ),
-                            "changepoint_prior_scale": trial.suggest_float(
-                                "changepoint_prior_scale", 0.001, 0.5, log=True
-                            ),
-                            "seasonality_prior_scale": trial.suggest_float(
-                                "seasonality_prior_scale", 0.01, 10, log=True
-                            ),
-                            "holidays_prior_scale": trial.suggest_float(
-                                "holidays_prior_scale", 0.01, 10, log=True
-                            ),
-                            "changepoint_range": trial.suggest_float(
-                                "changepoint_range", 0.8, 0.95
-                            ),
-                        }
-                        params.update(model_kwargs_i)
-
-                        model = _fit_model(
-                            data=data_i,
-                            params=params,
-                            additional_regressors=additional_regressors,
+
+            if self.perform_tuning:
+
+                def objective(trial):
+                    params = {
+                        "seasonality_mode": trial.suggest_categorical(
+                            "seasonality_mode", ["additive", "multiplicative"]
+                        ),
+                        "changepoint_prior_scale": trial.suggest_float(
+                            "changepoint_prior_scale", 0.001, 0.5, log=True
+                        ),
+                        "seasonality_prior_scale": trial.suggest_float(
+                            "seasonality_prior_scale", 0.01, 10, log=True
+                        ),
+                        "holidays_prior_scale": trial.suggest_float(
+                            "holidays_prior_scale", 0.01, 10, log=True
+                        ),
+                        "changepoint_range": trial.suggest_float(
+                            "changepoint_range", 0.8, 0.95
+                        ),
+                    }
+                    params.update(model_kwargs_i)
+
+                    model = _fit_model(
+                        data=data_i,
+                        params=params,
+                        additional_regressors=additional_regressors,
+                    )
+
+                    # Manual workaround because pandas 1.x dropped support for M and Y
+                    interval = self.spec.horizon.interval
+                    unit = self.spec.horizon.interval_unit
+                    if unit == "M":
+                        unit = "D"
+                        interval = interval * 30.5
+                    elif unit == "Y":
+                        unit = "D"
+                        interval = interval * 365.25
+                    horizon = _add_unit(int(self.spec.horizon * interval), unit=unit)
+                    initial = _add_unit((data_i.shape[0] * interval) // 2, unit=unit)
+                    period = _add_unit((data_i.shape[0] * interval) // 4, unit=unit)
+
+                    logger.debug(
+                        f"using: horizon: {horizon}. initial:{initial}, period: {period}"
+                    )
+
+                    df_cv = cross_validation(
+                        model,
+                        horizon=horizon,
+                        initial=initial,
+                        period=period,
+                        parallel="threads",
+                    )
+                    df_p = performance_metrics(df_cv)
+                    try:
+                        return np.mean(df_p[self.spec.metric])
+                    except KeyError:
+                        logger.warn(
+                            f"Could not find the metric {self.spec.metric} within "
+                            f"the performance metrics: {df_p.columns}. Defaulting to `rmse`"
                         )
-
-                        # Manual workaround because pandas 1.x dropped support for M and Y
-                        interval = self.spec.horizon.interval
-                        unit = self.spec.horizon.interval_unit
-                        if unit == "M":
-                            unit = "D"
-                            interval = interval * 30.5
-                        elif unit == "Y":
-                            unit = "D"
-                            interval = interval * 365.25
-                        horizon = _add_unit(
-                            int(self.spec.horizon * interval), unit=unit
-                        )
-                        initial = _add_unit(
-                            (data_i.shape[0] * interval) // 2, unit=unit
-                        )
-                        period = _add_unit((data_i.shape[0] * interval) // 4, unit=unit)
-
-                        logger.debug(
-                            f"using: horizon: {horizon}. initial:{initial}, period: {period}"
-                        )
-
-                        df_cv = cross_validation(
-                            model,
-                            horizon=horizon,
-                            initial=initial,
-                            period=period,
-                            parallel="threads",
-                        )
-                        df_p = performance_metrics(df_cv)
-                        try:
-                            return np.mean(df_p[self.spec.metric])
-                        except KeyError:
-                            logger.warn(
-                                f"Could not find the metric {self.spec.metric} within "
-                                f"the performance metrics: {df_p.columns}. Defaulting to `rmse`"
-                            )
-                            return np.mean(df_p["rmse"])
-
-                    study = optuna.create_study(direction="minimize")
-                    m_temp = Prophet()
-                    study.enqueue_trial(
-                        {
-                            "seasonality_mode": m_temp.seasonality_mode,
-                            "changepoint_prior_scale": m_temp.changepoint_prior_scale,
-                            "seasonality_prior_scale": m_temp.seasonality_prior_scale,
-                            "holidays_prior_scale": m_temp.holidays_prior_scale,
-                            "changepoint_range": m_temp.changepoint_range,
-                        }
-                    )
-                    study.optimize(
-                        objective,
-                        n_trials=self.spec.tuning.n_trials
-                        if self.spec.tuning
-                        else DEFAULT_TRIALS,
-                        n_jobs=-1,
-                    )
-
-                    study.best_params.update(model_kwargs_i)
-                    model_kwargs_i = study.best_params
-                model = _fit_model(
-                    data=data_i,
-                    params=model_kwargs_i,
-                    additional_regressors=additional_regressors,
-                )
+                        return np.mean(df_p["rmse"])
+
+                study = optuna.create_study(direction="minimize")
+                m_temp = Prophet()
+                study.enqueue_trial(
+                    {
+                        "seasonality_mode": m_temp.seasonality_mode,
+                        "changepoint_prior_scale": m_temp.changepoint_prior_scale,
+                        "seasonality_prior_scale": m_temp.seasonality_prior_scale,
+                        "holidays_prior_scale": m_temp.holidays_prior_scale,
+                        "changepoint_range": m_temp.changepoint_range,
+                    }
+                )
+                study.optimize(
+                    objective,
+                    n_trials=self.spec.tuning.n_trials
+                    if self.spec.tuning
+                    else DEFAULT_TRIALS,
+                    n_jobs=-1,
+                )
+
+                study.best_params.update(model_kwargs_i)
+                model_kwargs_i = study.best_params
+            model = _fit_model(
+                data=data_i,
+                params=model_kwargs_i,
+                additional_regressors=additional_regressors,
+            )
+
             # Make future df for prediction
             if len(additional_regressors):
                 future = df_clean.drop(target, axis=1)
@@ -219,24 +192,6 @@
             )
 
             # Collect Outputs
-<<<<<<< HEAD
-            if self.loaded_models is None:
-                models.append(model)
-            outputs[target] = forecast
-            outputs_legacy.append(forecast)
-
-            params = vars(model).copy()
-            for param in ["history", "history_dates", "stan_fit"]:
-                if param in params:
-                    params.pop(param)
-            self.model_parameters[target] = {
-                "framework": SupportedModels.Prophet,
-                **params,
-            }
-
-        self.models = self.loaded_models if self.loaded_models is not None else models
-        self.outputs = outputs_legacy
-=======
             # models.append(model)
             self.outputs_dict[target] = forecast
             self.outputs_legacy.append(forecast)
@@ -264,7 +219,6 @@
                 [self] * len(full_data_dict), enumerate(full_data_dict.items())
             )
         )
->>>>>>> 4422ce87
 
         self.models = [self.models_dict[target] for target in self.target_columns]
 
