#!/usr/bin/env python
# Copyright (c) 2024, 2025 Oracle and/or its affiliates.
# Licensed under the Universal Permissive License v 1.0 as shown at https://oss.oracle.com/licenses/upl/

import json
import shlex
from datetime import datetime, timedelta
from typing import Dict, List, Optional, Union

from cachetools import TTLCache, cached
from oci.data_science.models import ModelDeploymentShapeSummary
from pydantic import ValidationError

from ads.aqua.app import AquaApp, logger
<<<<<<< HEAD
from ads.aqua.common.enums import InferenceContainerTypeFamily, ModelFormat, Tags
from ads.aqua.common.errors import AquaRuntimeError, AquaValueError
from ads.aqua.common.utils import (
    DEFINED_METADATA_TO_FILE_MAP,
=======
from ads.aqua.common.entities import (
    AquaMultiModelRef,
    ComputeShapeSummary,
    ContainerPath,
    ContainerSpec,
)
from ads.aqua.common.enums import InferenceContainerTypeFamily, ModelFormat, Tags
from ads.aqua.common.errors import AquaRuntimeError, AquaValueError
from ads.aqua.common.utils import (
    build_params_string,
    build_pydantic_error_message,
>>>>>>> 016bd60d
    get_combined_params,
    get_container_params_type,
    get_model_by_reference_paths,
    get_ocid_substring,
    get_params_dict,
    get_params_list,
    get_resource_name,
    get_restricted_params_by_container,
    load_gpu_shapes_index,
    validate_cmd_var,
)
from ads.aqua.config.container_config import AquaContainerConfig, Usage
from ads.aqua.constants import (
    AQUA_MODEL_ARTIFACT_FILE,
    AQUA_MODEL_TYPE_CUSTOM,
    AQUA_MODEL_TYPE_MULTI,
    AQUA_MODEL_TYPE_SERVICE,
    AQUA_MULTI_MODEL_CONFIG,
    MODEL_BY_REFERENCE_OSS_PATH_KEY,
    MODEL_NAME_DELIMITER,
    UNKNOWN_DICT,
)
from ads.aqua.data import AquaResourceIdentifier
from ads.aqua.finetuning.finetuning import FineTuneCustomMetadata
from ads.aqua.model import AquaModelApp
<<<<<<< HEAD
from ads.aqua.model.constants import AquaModelMetadataKeys
from ads.aqua.modeldeployment.entities import (
    AquaDeployment,
    AquaDeploymentDetail,
)
=======
from ads.aqua.model.constants import ModelCustomMetadataFields
from ads.aqua.modeldeployment.entities import (
    AquaDeployment,
    AquaDeploymentConfig,
    AquaDeploymentDetail,
    ConfigurationItem,
    ConfigValidationError,
    CreateModelDeploymentDetails,
    ModelDeploymentConfigSummary,
)
from ads.aqua.modeldeployment.utils import MultiModelDeploymentConfigLoader
>>>>>>> 016bd60d
from ads.common.object_storage_details import ObjectStorageDetails
from ads.common.utils import UNKNOWN, UNKNOWN_LIST, get_log_links
from ads.config import (
    AQUA_DEPLOYMENT_CONTAINER_CMD_VAR_METADATA_NAME,
    AQUA_DEPLOYMENT_CONTAINER_METADATA_NAME,
    AQUA_DEPLOYMENT_CONTAINER_URI_METADATA_NAME,
    COMPARTMENT_OCID,
    PROJECT_OCID,
)
from ads.model.datascience_model import DataScienceModel
from ads.model.deployment import (
    ModelDeployment,
    ModelDeploymentContainerRuntime,
    ModelDeploymentInfrastructure,
    ModelDeploymentMode,
)
from ads.model.model_metadata import ModelCustomMetadataItem
from ads.telemetry import telemetry


class AquaDeploymentApp(AquaApp):
    """Provides a suite of APIs to interact with Aqua model deployments within the Oracle
    Cloud Infrastructure Data Science service, serving as an interface for deploying
    machine learning models.


    Methods
    -------
    create(model_id: str, instance_shape: str, display_name: str,...) -> AquaDeployment
        Creates a model deployment for Aqua Model.
    get(model_deployment_id: str) -> AquaDeployment:
        Retrieves details of an Aqua model deployment by its unique identifier.
    list(**kwargs) -> List[AquaModelSummary]:
        Lists all Aqua deployments within a specified compartment and/or project.
    get_deployment_config(self, model_id: str) -> AquaDeploymentConfig:
        Gets the deployment config of given Aqua model.
    get_multimodel_deployment_config(self, model_ids: List[str],...) -> ModelDeploymentConfigSummary:
        Retrieves the deployment configuration for multiple Aqua models and calculates
        the GPU allocations for all compatible shapes.
    list_shapes(self, **kwargs) -> List[Dict]:
        Lists the valid model deployment shapes.

    Note:
        Use `ads aqua deployment <method_name> --help` to get more details on the parameters available.
        This class is designed to work within the Oracle Cloud Infrastructure
        and requires proper configuration and authentication set up to interact
        with OCI services.
    """

    @telemetry(entry_point="plugin=deployment&action=create", name="aqua")
    def create(
        self,
        create_deployment_details: Optional[CreateModelDeploymentDetails] = None,
        **kwargs,
    ) -> "AquaDeployment":
        """
        Creates a new Aqua model deployment.\n
        For detailed information about CLI flags see: https://github.com/oracle-samples/oci-data-science-ai-samples/blob/main/ai-quick-actions/cli-tips.md#create-model-deployment

        Args:
            create_deployment_details : CreateModelDeploymentDetails, optional
                An instance of CreateModelDeploymentDetails containing all required and optional
                fields for creating a model deployment via Aqua.
            kwargs:
                instance_shape (str): The instance shape used for deployment.
                display_name (str): The name of the model deployment.
                compartment_id (Optional[str]): The compartment OCID.
                project_id (Optional[str]): The project OCID.
                description (Optional[str]): The description of the deployment.
                model_id (Optional[str]): The model OCID to deploy.
                models (Optional[List[AquaMultiModelRef]]): List of models for multimodel deployment.
                instance_count (int): Number of instances used for deployment.
                log_group_id (Optional[str]): OCI logging group ID for logs.
                access_log_id (Optional[str]): OCID for access logs.
                predict_log_id (Optional[str]): OCID for prediction logs.
                bandwidth_mbps (Optional[int]): Bandwidth limit on the load balancer in Mbps.
                web_concurrency (Optional[int]): Number of worker processes/threads for handling requests.
                server_port (Optional[int]): Server port for the Docker container image.
                health_check_port (Optional[int]): Health check port for the Docker container image.
                env_var (Optional[Dict[str, str]]): Environment variables for deployment.
                container_family (Optional[str]): Image family of the model deployment container runtime.
                memory_in_gbs (Optional[float]): Memory (in GB) for the selected shape.
                ocpus (Optional[float]): OCPU count for the selected shape.
                model_file (Optional[str]): File used for model deployment.
                private_endpoint_id (Optional[str]): Private endpoint ID for model deployment.
                container_image_uri (Optional[str]): Image URI for model deployment container runtime.
                cmd_var (Optional[List[str]]): Command variables for the container runtime.
                freeform_tags (Optional[Dict]): Freeform tags for model deployment.
                defined_tags (Optional[Dict]): Defined tags for model deployment.

        Returns
        -------
        AquaDeployment
            An Aqua deployment instance.
        """
        # Build deployment details from kwargs if not explicitly provided.
        if create_deployment_details is None:
            try:
                create_deployment_details = CreateModelDeploymentDetails(**kwargs)
            except ValidationError as ex:
                custom_errors = build_pydantic_error_message(ex)
                raise AquaValueError(
                    f"Invalid parameters for creating a model deployment. Error details: {custom_errors}."
                ) from ex

        if not (create_deployment_details.model_id or create_deployment_details.models):
            raise AquaValueError(
                "Invalid parameters for creating a model deployment. Either `model_id` or `models` must be provided."
            )

        # Set defaults for compartment and project if not provided.
        compartment_id = create_deployment_details.compartment_id or COMPARTMENT_OCID
        project_id = create_deployment_details.project_id or PROJECT_OCID
        freeform_tags = create_deployment_details.freeform_tags
        defined_tags = create_deployment_details.defined_tags

        # validate instance shape availability in compartment
        available_shapes = [
            shape.name.lower()
            for shape in self.list_shapes(
                compartment_id=create_deployment_details.compartment_id
            )
        ]

        if create_deployment_details.instance_shape.lower() not in available_shapes:
            raise AquaValueError(
                f"Invalid Instance Shape. The selected shape '{create_deployment_details.instance_shape}' "
                f"is not available in the {self.region} region. Please choose another shape to deploy the model."
            )

        # Get container config
        container_config = get_container_config()

        # Create an AquaModelApp instance once to perform the deployment creation.
        model_app = AquaModelApp()
        if create_deployment_details.model_id:
            logger.debug(
                f"Single model ({create_deployment_details.model_id}) provided. "
                "Delegating to single model creation method."
            )
            aqua_model = model_app.create(
                model_id=create_deployment_details.model_id,
                compartment_id=compartment_id,
                project_id=project_id,
                freeform_tags=freeform_tags,
                defined_tags=defined_tags,
            )
            return self._create(
                aqua_model=aqua_model,
                create_deployment_details=create_deployment_details,
                container_config=container_config,
            )
        else:
            model_ids = [model.model_id for model in create_deployment_details.models]
            try:
                model_config_summary = self.get_multimodel_deployment_config(
                    model_ids=model_ids, compartment_id=compartment_id
                )
                if not model_config_summary.gpu_allocation:
                    raise AquaValueError(model_config_summary.error_message)
                create_deployment_details.validate_multimodel_deployment_feasibility(
                    models_config_summary=model_config_summary
                )
            except ConfigValidationError as err:
                raise AquaValueError(f"{err}") from err

            service_inference_containers = (
                AquaContainerConfig.from_container_index_json(
                    config=container_config
                ).inference.values()
            )

            supported_container_families = [
                container_config_item.family
                for container_config_item in service_inference_containers
                if Usage.MULTI_MODEL in container_config_item.usages
            ]

            if not supported_container_families:
                raise AquaValueError(
                    "Currently, there are no containers that support multi-model deployment."
                )

            # Check if provided container family supports multi-model deployment
            if (
                create_deployment_details.container_family
                and create_deployment_details.container_family
                not in supported_container_families
            ):
                raise AquaValueError(
                    f"Unsupported deployment container '{create_deployment_details.container_family}'. "
                    f"Only {supported_container_families} families are supported for multi-model deployments."
                )

            # Verify if it matches one of the registered containers and attempt to
            # extract the container family from there.
            # If the container is not recognized, we can only issue a warning that
            # the provided container may not support multi-model deployment.
            if create_deployment_details.container_image_uri:
                selected_container_name = ContainerPath(
                    full_path=create_deployment_details.container_image_uri
                ).name

                container_config_item = next(
                    (
                        container_config_item
                        for container_config_item in service_inference_containers
                        if ContainerPath(
                            full_path=f"{container_config_item.name}:{container_config_item.version}"
                        ).name.upper()
                        == selected_container_name.upper()
                    ),
                    None,
                )

                if (
                    container_config_item
                    and container_config_item.family not in supported_container_families
                ):
                    raise AquaValueError(
                        f"Unsupported deployment container '{create_deployment_details.container_image_uri}'. "
                        f"Only {supported_container_families} families are supported for multi-model deployments."
                    )

                if not container_config_item:
                    logger.warning(
                        f"The provided container `{create_deployment_details.container_image_uri}` may not support multi-model deployment. "
                        f"Only the following container families are supported: {supported_container_families}."
                    )

            logger.debug(
                f"Multi models ({model_ids}) provided. Delegating to multi model creation method."
            )

            aqua_model = model_app.create_multi(
                models=create_deployment_details.models,
                compartment_id=compartment_id,
                project_id=project_id,
                freeform_tags=freeform_tags,
                defined_tags=defined_tags,
            )
            return self._create_multi(
                aqua_model=aqua_model,
                model_config_summary=model_config_summary,
                create_deployment_details=create_deployment_details,
                container_config=container_config,
            )

    def _create(
        self,
        aqua_model: DataScienceModel,
        create_deployment_details: CreateModelDeploymentDetails,
        container_config: Dict,
    ) -> AquaDeployment:
        """Builds the configurations required by single model deployment and creates the deployment.

        Parameters
        ----------
        aqua_model : DataScienceModel
            An instance of Aqua data science model.
        create_deployment_details : CreateModelDeploymentDetails
            An instance of CreateModelDeploymentDetails containing all required and optional
            fields for creating a model deployment via Aqua.
        container_config: Dict
            Container config dictionary.

        Returns
        -------
        AquaDeployment
            An Aqua deployment instance.
        """
        tags = {}
        for tag in [
            Tags.AQUA_SERVICE_MODEL_TAG,
            Tags.AQUA_FINE_TUNED_MODEL_TAG,
            Tags.AQUA_TAG,
        ]:
            if tag in aqua_model.freeform_tags:
                tags[tag] = aqua_model.freeform_tags[tag]

        tags.update({Tags.AQUA_MODEL_NAME_TAG: aqua_model.display_name})
        tags.update({Tags.TASK: aqua_model.freeform_tags.get(Tags.TASK, UNKNOWN)})

        # Set up info to get deployment config
        config_source_id = create_deployment_details.model_id
        model_name = aqua_model.display_name

        is_fine_tuned_model = Tags.AQUA_FINE_TUNED_MODEL_TAG in aqua_model.freeform_tags

        if is_fine_tuned_model:
            try:
                config_source_id = aqua_model.custom_metadata_list.get(
                    FineTuneCustomMetadata.FINE_TUNE_SOURCE
                ).value
                model_name = aqua_model.custom_metadata_list.get(
                    FineTuneCustomMetadata.FINE_TUNE_SOURCE_NAME
                ).value
            except ValueError as err:
                raise AquaValueError(
                    f"Either {FineTuneCustomMetadata.FINE_TUNE_SOURCE} or {FineTuneCustomMetadata.FINE_TUNE_SOURCE_NAME} is missing "
                    f"from custom metadata for the model {config_source_id}"
                ) from err

        # set up env and cmd var
        env_var = create_deployment_details.env_var or {}
        cmd_var = create_deployment_details.cmd_var or []

        try:
            model_path_prefix = aqua_model.custom_metadata_list.get(
                MODEL_BY_REFERENCE_OSS_PATH_KEY
            ).value.rstrip("/")
        except ValueError as err:
            raise AquaValueError(
                f"{MODEL_BY_REFERENCE_OSS_PATH_KEY} key is not available in the custom metadata field."
            ) from err

        if ObjectStorageDetails.is_oci_path(model_path_prefix):
            os_path = ObjectStorageDetails.from_path(model_path_prefix)
            model_path_prefix = os_path.filepath.rstrip("/")

        env_var.update({"BASE_MODEL": f"{model_path_prefix}"})

        if is_fine_tuned_model:
            _, fine_tune_output_path = get_model_by_reference_paths(
                aqua_model.model_file_description
            )

            if not fine_tune_output_path:
                raise AquaValueError(
                    "Fine tuned output path is not available in the model artifact."
                )

            os_path = ObjectStorageDetails.from_path(fine_tune_output_path)
            fine_tune_output_path = os_path.filepath.rstrip("/")

            env_var.update({"FT_MODEL": f"{fine_tune_output_path}"})

        container_type_key = self._get_container_type_key(
            model=aqua_model,
            container_family=create_deployment_details.container_family,
        )

<<<<<<< HEAD
        container_image_uri = container_image_uri or self.get_container_image(
            container_type=container_type_key
=======
        container_image_uri = (
            create_deployment_details.container_image_uri
            or get_container_image(container_type=container_type_key)
>>>>>>> 016bd60d
        )
        if not container_image_uri:
            try:
                container_image_uri = aqua_model.custom_metadata_list.get(
                    AQUA_DEPLOYMENT_CONTAINER_URI_METADATA_NAME
                ).value
            except ValueError as err:
                raise AquaValueError(
                    f"{AQUA_DEPLOYMENT_CONTAINER_URI_METADATA_NAME} key is not available in the custom metadata "
                    f"field. Either re-register the model with custom container URI, or set container_image_uri "
                    f"parameter when creating this deployment."
                ) from err
        logger.info(
            f"Aqua Image used for deploying {aqua_model.id} : {container_image_uri}"
        )

        try:
            cmd_var_string = aqua_model.custom_metadata_list.get(
                AQUA_DEPLOYMENT_CONTAINER_CMD_VAR_METADATA_NAME
            ).value
            default_cmd_var = shlex.split(cmd_var_string)
            if default_cmd_var:
                cmd_var = validate_cmd_var(default_cmd_var, cmd_var)
            logger.info(f"CMD used for deploying {aqua_model.id} :{cmd_var}")
        except ValueError:
            logger.debug(
                f"CMD will be ignored for this deployment as {AQUA_DEPLOYMENT_CONTAINER_CMD_VAR_METADATA_NAME} "
                f"key is not available in the custom metadata field for this model."
            )
        except Exception as e:
            logger.error(
                f"There was an issue processing CMD arguments. Error: {str(e)}"
            )

        model_formats_str = aqua_model.freeform_tags.get(
            Tags.MODEL_FORMAT, ModelFormat.SAFETENSORS
        ).upper()
        model_format = model_formats_str.split(",")

        # Figure out a better way to handle this in future release
        if (
            ModelFormat.GGUF in model_format
            and container_type_key.lower()
            == InferenceContainerTypeFamily.AQUA_LLAMA_CPP_CONTAINER_FAMILY
        ):
            model_file = create_deployment_details.model_file
            if model_file is not None:
                logger.info(
                    f"Overriding {model_file} as model_file for model {aqua_model.id}."
                )
            else:
                try:
                    model_file = aqua_model.custom_metadata_list.get(
                        AQUA_MODEL_ARTIFACT_FILE
                    ).value
                except ValueError as err:
                    raise AquaValueError(
                        f"{AQUA_MODEL_ARTIFACT_FILE} key is not available in the custom metadata field "
                        f"for model {aqua_model.id}. Either register the model with a default model_file or pass "
                        f"as a parameter when creating a deployment."
                    ) from err

            env_var.update({"BASE_MODEL_FILE": f"{model_file}"})
            tags.update({Tags.MODEL_ARTIFACT_FILE: model_file})

        # todo: use AquaContainerConfig.from_container_index_json instead.
        # Fetch the startup cli command for the container
        # container_index.json will have "containerSpec" section which will provide the cli params for
        # a given container family
<<<<<<< HEAD
        container_config = self.get_container_config_item(container_type_key)

        container_spec = container_config.spec if container_config else UNKNOWN
        # these params cannot be overridden for Aqua deployments
        params = container_spec.cli_param if container_spec else UNKNOWN
        server_port = server_port or (
            container_spec.server_port if container_spec else None
        )
        # Give precendece to the input parameter
        health_check_port = health_check_port or (
            container_spec.health_check_port if container_spec else None
        )

        deployment_config = self.get_deployment_config(config_source_id)

        config_params = (
            deployment_config.get("configuration", UNKNOWN_DICT)
            .get(instance_shape, UNKNOWN_DICT)
            .get("parameters", UNKNOWN_DICT)
            .get(get_container_params_type(container_type_key), UNKNOWN)
        )
=======
        container_spec = container_config.get(ContainerSpec.CONTAINER_SPEC, {}).get(
            container_type_key, {}
        )
        # these params cannot be overridden for Aqua deployments
        params = container_spec.get(ContainerSpec.CLI_PARM, "")
        server_port = create_deployment_details.server_port or container_spec.get(
            ContainerSpec.SERVER_PORT
        )  # Give precedence to the input parameter
        health_check_port = (
            create_deployment_details.health_check_port
            or container_spec.get(ContainerSpec.HEALTH_CHECK_PORT)
        )  # Give precedence to the input parameter

        deployment_config = self.get_deployment_config(model_id=config_source_id)

        config_params = deployment_config.configuration.get(
            create_deployment_details.instance_shape, ConfigurationItem()
        ).parameters.get(get_container_params_type(container_type_key), UNKNOWN)
>>>>>>> 016bd60d

        # validate user provided params
        user_params = env_var.get("PARAMS", UNKNOWN)
        if user_params:
            # todo: remove this check in the future version, logic to be moved to container_index
            if (
                container_type_key.lower()
                == InferenceContainerTypeFamily.AQUA_LLAMA_CPP_CONTAINER_FAMILY
            ):
                # AQUA_LLAMA_CPP_CONTAINER_FAMILY container uses uvicorn that required model/server params
                # to be set as env vars
                raise AquaValueError(
                    f"Currently, parameters cannot be overridden for the container: {container_image_uri}. Please proceed "
                    f"with deployment without parameter overrides."
                )

            restricted_params = self._find_restricted_params(
                params, user_params, container_type_key
            )
            if restricted_params:
                raise AquaValueError(
                    f"Parameters {restricted_params} are set by Aqua "
                    f"and cannot be overridden or are invalid."
                )

        deployment_params = get_combined_params(config_params, user_params)

        params = f"{params} {deployment_params}".strip()
        if params:
            env_var.update({"PARAMS": params})
        env_vars = container_spec.env_vars if container_spec else UNKNOWN_LIST
        for env in env_vars:
            if isinstance(env, dict):
<<<<<<< HEAD
                env = {k: v for k, v in env.items() if v}
                for key, _items in env.items():
=======
                for key, _ in env.items():
>>>>>>> 016bd60d
                    if key not in env_var:
                        env_var.update(env)

        logger.info(f"Env vars used for deploying {aqua_model.id} :{env_var}")

        tags = {**tags, **(create_deployment_details.freeform_tags or {})}
        model_type = (
            AQUA_MODEL_TYPE_CUSTOM if is_fine_tuned_model else AQUA_MODEL_TYPE_SERVICE
        )

        return self._create_deployment(
            create_deployment_details=create_deployment_details,
            aqua_model_id=aqua_model.id,
            model_name=model_name,
            model_type=model_type,
            container_image_uri=container_image_uri,
            server_port=server_port,
            health_check_port=health_check_port,
            env_var=env_var,
            tags=tags,
            cmd_var=cmd_var,
        )

    def _create_multi(
        self,
        aqua_model: DataScienceModel,
        model_config_summary: ModelDeploymentConfigSummary,
        create_deployment_details: CreateModelDeploymentDetails,
        container_config: Dict,
    ) -> AquaDeployment:
        """Builds the environment variables required by multi deployment container and creates the deployment.

        Parameters
        ----------
        model_config_summary : model_config_summary
            Summary Model Deployment configuration for the group of models.
        aqua_model : DataScienceModel
            An instance of Aqua data science model.
        create_deployment_details : CreateModelDeploymentDetails
            An instance of CreateModelDeploymentDetails containing all required and optional
            fields for creating a model deployment via Aqua.
        container_config: Dict
            Container config dictionary.
        Returns
        -------
        AquaDeployment
            An Aqua deployment instance.
        """
        model_config = []
        model_name_list = []
        env_var = {**(create_deployment_details.env_var or UNKNOWN_DICT)}

        container_type_key = self._get_container_type_key(
            model=aqua_model,
            container_family=create_deployment_details.container_family,
        )
        container_spec = container_config.get(
            ContainerSpec.CONTAINER_SPEC, UNKNOWN_DICT
        ).get(container_type_key, UNKNOWN_DICT)

        container_params = container_spec.get(ContainerSpec.CLI_PARM, UNKNOWN).strip()

        for model in create_deployment_details.models:
            user_params = build_params_string(model.env_var)
            if user_params:
                restricted_params = self._find_restricted_params(
                    container_params, user_params, container_type_key
                )
                if restricted_params:
                    selected_model = model.model_name or model.model_id
                    raise AquaValueError(
                        f"Parameters {restricted_params} are set by Aqua "
                        f"and cannot be overridden or are invalid."
                        f"Select other parameters for model {selected_model}."
                    )

            # replaces `--served-model-name`` with user's model name
            container_params_dict = get_params_dict(container_params)
            container_params_dict.update({"--served-model-name": model.model_name})
            # replaces `--tensor-parallel-size` with model gpu count
            container_params_dict.update({"--tensor-parallel-size": model.gpu_count})
            params = build_params_string(container_params_dict)

            deployment_config = model_config_summary.deployment_config.get(
                model.model_id, AquaDeploymentConfig()
            ).configuration.get(
                create_deployment_details.instance_shape, ConfigurationItem()
            )

            # finds the corresponding deployment parameters based on the gpu count
            # and combines them with user's parameters. Existing deployment parameters
            # will be overriden by user's parameters.
            params_found = False
            for item in deployment_config.multi_model_deployment:
                if (
                    model.gpu_count
                    and item.gpu_count
                    and item.gpu_count == model.gpu_count
                ):
                    config_parameters = item.parameters.get(
                        get_container_params_type(container_type_key), UNKNOWN
                    )
                    params = f"{params} {get_combined_params(config_parameters, user_params)}".strip()
                    params_found = True
                    break

            if not params_found and deployment_config.parameters:
                config_parameters = deployment_config.parameters.get(
                    get_container_params_type(container_type_key), UNKNOWN
                )
                params = f"{params} {get_combined_params(config_parameters, user_params)}".strip()
                params_found = True

            # if no config parameters found, append user parameters directly.
            if not params_found:
                params = f"{params} {user_params}".strip()

            artifact_path_prefix = model.artifact_location.rstrip("/")
            if ObjectStorageDetails.is_oci_path(artifact_path_prefix):
                os_path = ObjectStorageDetails.from_path(artifact_path_prefix)
                artifact_path_prefix = os_path.filepath.rstrip("/")

            model_config.append({"params": params, "model_path": artifact_path_prefix})
            model_name_list.append(model.model_name)

        env_var.update({AQUA_MULTI_MODEL_CONFIG: json.dumps({"models": model_config})})

        for env in container_spec.get(ContainerSpec.ENV_VARS, []):
            if isinstance(env, dict):
                for key, _ in env.items():
                    if key not in env_var:
                        env_var.update(env)

        logger.info(f"Env vars used for deploying {aqua_model.id} : {env_var}.")

        container_image_uri = (
            create_deployment_details.container_image_uri
            or get_container_image(container_type=container_type_key)
        )
        server_port = create_deployment_details.server_port or container_spec.get(
            ContainerSpec.SERVER_PORT
        )
        health_check_port = (
            create_deployment_details.health_check_port
            or container_spec.get(ContainerSpec.HEALTH_CHECK_PORT)
        )
        tags = {
            Tags.AQUA_MODEL_ID_TAG: aqua_model.id,
            Tags.MULTIMODEL_TYPE_TAG: "true",
            Tags.AQUA_TAG: "active",
            **(create_deployment_details.freeform_tags or UNKNOWN_DICT),
        }

        model_name = f"{MODEL_NAME_DELIMITER} ".join(model_name_list)

        aqua_deployment = self._create_deployment(
            create_deployment_details=create_deployment_details,
            aqua_model_id=aqua_model.id,
            model_name=model_name,
            model_type=AQUA_MODEL_TYPE_MULTI,
            container_image_uri=container_image_uri,
            server_port=server_port,
            health_check_port=health_check_port,
            env_var=env_var,
            tags=tags,
        )
        aqua_deployment.models = create_deployment_details.models
        return aqua_deployment

    def _create_deployment(
        self,
        create_deployment_details: CreateModelDeploymentDetails,
        aqua_model_id: str,
        model_name: str,
        model_type: str,
        container_image_uri: str,
        server_port: str,
        health_check_port: str,
        env_var: dict,
        tags: dict,
        cmd_var: Optional[dict] = None,
    ):
        """Creates data science model deployment.

        Parameters
        ----------
        create_deployment_details : CreateModelDeploymentDetails
            An instance of CreateModelDeploymentDetails containing all required and optional
            fields for creating a model deployment via Aqua.
        aqua_model_id: str
            The id of the aqua model to be deployed.
        model_name: str
            The name of the aqua model to be deployed. If it's multi model deployment, it is a list of model names.
        model_type: str
            The type of aqua model to be deployed. Allowed values are: `custom`, `service` and `multi_model`.
        container_image_uri: str
            The container image uri to deploy the model.
        server_port: str
            The service port of the container image.
        health_check_port: str
            The health check port of the container image.
        env_var: dict
            The environment variables input for the deployment.
        tags: dict
            The tags input for the deployment.
        cmd_var: dict, optional
            The cmd arguments input for the deployment.

        Returns
        -------
        AquaDeployment
            An Aqua deployment instance.
        """
        # Start model deployment
        # configure model deployment infrastructure
        infrastructure = (
            ModelDeploymentInfrastructure()
            .with_project_id(create_deployment_details.project_id or PROJECT_OCID)
            .with_compartment_id(
                create_deployment_details.compartment_id or COMPARTMENT_OCID
            )
            .with_shape_name(create_deployment_details.instance_shape)
            .with_bandwidth_mbps(create_deployment_details.bandwidth_mbps)
            .with_replica(create_deployment_details.instance_count)
            .with_web_concurrency(create_deployment_details.web_concurrency)
            .with_private_endpoint_id(create_deployment_details.private_endpoint_id)
            .with_access_log(
                log_group_id=create_deployment_details.log_group_id,
                log_id=create_deployment_details.access_log_id,
            )
            .with_predict_log(
                log_group_id=create_deployment_details.log_group_id,
                log_id=create_deployment_details.predict_log_id,
            )
        )
        if (
            create_deployment_details.memory_in_gbs
            and create_deployment_details.ocpus
            and infrastructure.shape_name.endswith("Flex")
        ):
            infrastructure.with_shape_config_details(
                ocpus=create_deployment_details.ocpus,
                memory_in_gbs=create_deployment_details.memory_in_gbs,
            )
        # configure model deployment runtime
        container_runtime = (
            ModelDeploymentContainerRuntime()
            .with_image(container_image_uri)
            .with_server_port(server_port)
            .with_health_check_port(health_check_port)
            .with_env(env_var)
            .with_deployment_mode(ModelDeploymentMode.HTTPS)
            .with_model_uri(aqua_model_id)
            .with_region(self.region)
            .with_overwrite_existing_artifact(True)
            .with_remove_existing_artifact(True)
        )
        if cmd_var:
            container_runtime.with_cmd(cmd_var)

        # configure model deployment and deploy model on container runtime
        deployment = (
            ModelDeployment()
            .with_display_name(create_deployment_details.display_name)
            .with_description(create_deployment_details.description)
            .with_freeform_tags(**tags)
            .with_defined_tags(**(create_deployment_details.defined_tags or {}))
            .with_infrastructure(infrastructure)
            .with_runtime(container_runtime)
        ).deploy(wait_for_completion=False)

        deployment_id = deployment.id
        logger.info(
            f"Aqua model deployment {deployment_id} created for model {aqua_model_id}."
        )

        # we arbitrarily choose last 8 characters of OCID to identify MD in telemetry
        telemetry_kwargs = {"ocid": get_ocid_substring(deployment_id, key_len=8)}

        # tracks unique deployments that were created in the user compartment
        self.telemetry.record_event_async(
            category=f"aqua/{model_type}/deployment",
            action="create",
            detail=model_name,
            **telemetry_kwargs,
        )
        # tracks the shape used for deploying the custom or service models by name
        self.telemetry.record_event_async(
            category=f"aqua/{model_type}/deployment/create",
            action="shape",
            detail=create_deployment_details.instance_shape,
            value=model_name,
        )

        return AquaDeployment.from_oci_model_deployment(
            deployment.dsc_model_deployment, self.region
        )

    @staticmethod
    def _get_container_type_key(model: DataScienceModel, container_family: str) -> str:
        container_type_key = UNKNOWN
        if container_family:
            container_type_key = container_family
        else:
            try:
                container_type_key = model.custom_metadata_list.get(
                    AQUA_DEPLOYMENT_CONTAINER_METADATA_NAME
                ).value
            except ValueError as err:
                raise AquaValueError(
                    f"{AQUA_DEPLOYMENT_CONTAINER_METADATA_NAME} key is not available in the custom metadata field "
                    f"for model {model.id}. For unverified Aqua models, {AQUA_DEPLOYMENT_CONTAINER_METADATA_NAME} should be"
                    f"set and value can be one of {', '.join(InferenceContainerTypeFamily.values())}."
                ) from err

        return container_type_key

    @telemetry(entry_point="plugin=deployment&action=list", name="aqua")
    def list(self, **kwargs) -> List["AquaDeployment"]:
        """List Aqua model deployments in a given compartment and under certain project.

        Parameters
        ----------
        kwargs
            Keyword arguments, such as compartment_id and project_id,
            for `list_call_get_all_results <https://docs.oracle.com/en-us/iaas/tools/python/2.118.1/api/pagination.html#oci.pagination.list_call_get_all_results>`_

        Returns
        -------
        List[AquaDeployment]:
            The list of the Aqua model deployments.
        """
        compartment_id = kwargs.pop("compartment_id", COMPARTMENT_OCID)

        model_deployments = self.list_resource(
            self.ds_client.list_model_deployments,
            compartment_id=compartment_id,
            **kwargs,
        )

        results = []
        for model_deployment in model_deployments:
            oci_aqua = (
                (
                    Tags.AQUA_TAG in model_deployment.freeform_tags
                    or Tags.AQUA_TAG.lower() in model_deployment.freeform_tags
                )
                if model_deployment.freeform_tags
                else False
            )

            if oci_aqua:
                results.append(
                    AquaDeployment.from_oci_model_deployment(
                        model_deployment, self.region
                    )
                )

                # log telemetry if MD is in active or failed state
                deployment_id = model_deployment.id
                state = model_deployment.lifecycle_state.upper()
                if state in ["ACTIVE", "FAILED"]:
                    # tracks unique deployments that were listed in the user compartment
                    # we arbitrarily choose last 8 characters of OCID to identify MD in telemetry
                    self.telemetry.record_event_async(
                        category="aqua/deployment",
                        action="list",
                        detail=get_ocid_substring(deployment_id, key_len=8),
                        value=state,
                    )

        logger.info(
            f"Fetched {len(results)} model deployments from compartment_id={compartment_id}."
        )
        # tracks number of times deployment listing was called
        self.telemetry.record_event_async(category="aqua/deployment", action="list")

        return results

    @telemetry(entry_point="plugin=deployment&action=delete", name="aqua")
    def delete(self, model_deployment_id: str):
        logger.info(f"Deleting model deployment {model_deployment_id}.")
        return self.ds_client.delete_model_deployment(
            model_deployment_id=model_deployment_id
        ).data

    @telemetry(entry_point="plugin=deployment&action=deactivate", name="aqua")
    def deactivate(self, model_deployment_id: str):
        logger.info(f"Deactivating model deployment {model_deployment_id}.")
        return self.ds_client.deactivate_model_deployment(
            model_deployment_id=model_deployment_id
        ).data

    @telemetry(entry_point="plugin=deployment&action=activate", name="aqua")
    def activate(self, model_deployment_id: str):
        logger.info(f"Activating model deployment {model_deployment_id}.")
        return self.ds_client.activate_model_deployment(
            model_deployment_id=model_deployment_id
        ).data

    @telemetry(entry_point="plugin=deployment&action=get", name="aqua")
    def get(self, model_deployment_id: str, **kwargs) -> "AquaDeploymentDetail":
        """Gets the information of Aqua model deployment.

        Parameters
        ----------
        model_deployment_id: str
            The OCID of the Aqua model deployment.
        kwargs
            Keyword arguments, for `get_model_deployment
            <https://docs.oracle.com/en-us/iaas/tools/python/2.119.1/api/data_science/client/oci.data_science.DataScienceClient.html#oci.data_science.DataScienceClient.get_model_deployment>`_

        Returns
        -------
        AquaDeploymentDetail:
            The instance of the Aqua model deployment details.
        """
        logger.info(f"Fetching model deployment details for {model_deployment_id}.")

        model_deployment = self.ds_client.get_model_deployment(
            model_deployment_id=model_deployment_id, **kwargs
        ).data

        oci_aqua = (
            (
                Tags.AQUA_TAG in model_deployment.freeform_tags
                or Tags.AQUA_TAG.lower() in model_deployment.freeform_tags
            )
            if model_deployment.freeform_tags
            else False
        )

        if not oci_aqua:
            raise AquaRuntimeError(
                f"Target deployment {model_deployment_id} is not Aqua deployment as it does not contain "
                f"{Tags.AQUA_TAG} tag."
            )

        log_id = ""
        log_group_id = ""
        log_name = ""
        log_group_name = ""

        logs = (
            model_deployment.category_log_details.access
            or model_deployment.category_log_details.predict
        )
        if logs:
            log_id = logs.log_id
            log_group_id = logs.log_group_id
        if log_id:
            log_name = get_resource_name(log_id)
        if log_group_id:
            log_group_name = get_resource_name(log_group_id)

        log_group_url = get_log_links(region=self.region, log_group_id=log_group_id)
        log_url = get_log_links(
            region=self.region,
            log_group_id=log_group_id,
            log_id=log_id,
            compartment_id=model_deployment.compartment_id,
            source_id=model_deployment.id,
        )

        aqua_deployment = AquaDeployment.from_oci_model_deployment(
            model_deployment, self.region
        )

        if Tags.MULTIMODEL_TYPE_TAG in model_deployment.freeform_tags:
            aqua_model_id = model_deployment.freeform_tags.get(
                Tags.AQUA_MODEL_ID_TAG, UNKNOWN
            )
            if not aqua_model_id:
                raise AquaRuntimeError(
                    f"Invalid multi model deployment {model_deployment_id}."
                    f"Make sure the {Tags.AQUA_MODEL_ID_TAG} tag is added to the deployment."
                )
            aqua_model = DataScienceModel.from_id(aqua_model_id)
            custom_metadata_list = aqua_model.custom_metadata_list
            multi_model_metadata_value = custom_metadata_list.get(
                ModelCustomMetadataFields.MULTIMODEL_METADATA,
                ModelCustomMetadataItem(
                    key=ModelCustomMetadataFields.MULTIMODEL_METADATA
                ),
            ).value
            if not multi_model_metadata_value:
                raise AquaRuntimeError(
                    f"Invalid multi-model deployment: {model_deployment_id}. "
                    f"Ensure that the required custom metadata `{ModelCustomMetadataFields.MULTIMODEL_METADATA}` is added to the AQUA multi-model `{aqua_model.display_name}` ({aqua_model.id})."
                )
            multi_model_metadata = json.loads(
                aqua_model.dsc_model.get_custom_metadata_artifact(
                    metadata_key_name=ModelCustomMetadataFields.MULTIMODEL_METADATA
                ).decode("utf-8")
            )
            aqua_deployment.models = [
                AquaMultiModelRef(**metadata) for metadata in multi_model_metadata
            ]

        return AquaDeploymentDetail(
            **vars(aqua_deployment),
            log_group=AquaResourceIdentifier(
                log_group_id, log_group_name, log_group_url
            ),
            log=AquaResourceIdentifier(log_id, log_name, log_url),
        )

    @telemetry(
        entry_point="plugin=deployment&action=get_deployment_config", name="aqua"
    )
    def get_deployment_config(self, model_id: str) -> AquaDeploymentConfig:
        """Gets the deployment config of given Aqua model.

        Parameters
        ----------
        model_id: str
            The OCID of the Aqua model.

        Returns
        -------
        AquaDeploymentConfig:
            An instance of AquaDeploymentConfig.
        """
        config = self.get_config_from_metadata(
            model_id, AquaModelMetadataKeys.DEPLOYMENT_CONFIGURATION
        )
        if config:
            logger.info(
                f"Fetched {AquaModelMetadataKeys.DEPLOYMENT_CONFIGURATION} from defined metadata for model: {model_id}."
            )
            return config
        config = self.get_config(
            model_id,
            DEFINED_METADATA_TO_FILE_MAP.get(
                AquaModelMetadataKeys.DEPLOYMENT_CONFIGURATION.lower()
            ),
        ).config
        if not config:
            logger.debug(
                f"Deployment config for custom model: {model_id} is not available. Use defaults."
            )
        return AquaDeploymentConfig(**(config or UNKNOWN_DICT))

    @telemetry(
        entry_point="plugin=deployment&action=get_multimodel_deployment_config",
        name="aqua",
    )
    def get_multimodel_deployment_config(
        self,
        model_ids: List[str],
        primary_model_id: Optional[str] = None,
        **kwargs: Dict,
    ) -> ModelDeploymentConfigSummary:
        """
        Retrieves the deployment configuration for multiple models and calculates
        GPU allocations across all compatible shapes.

        More details:
        https://github.com/oracle-samples/oci-data-science-ai-samples/blob/main/ai-quick-actions/multimodel-deployment-tips.md#get_multimodel_deployment_config

        CLI example:
        ads aqua deployment get_multimodel_deployment_config --model_ids '["ocid1.datasciencemodel.oc1.iad.OCID"]'

        If a primary model ID is provided, GPU allocation will prioritize that model
        when selecting compatible shapes.

        Example:
        Assume all three models: A, B, and C, support the same shape: "BM.GPU.H100.8" and each supports the following GPU counts for that shape: 1, 2, 4, 8.
        If `no` primary model is specified, valid allocations could be: [2, 4, 2], [2, 2, 4], or [4, 2, 2]
        If `B` is set as the primary model, the allocation will be: [2, 4, 2], where B receives the maximum available GPU count

        Parameters
        ----------
        model_ids : List[str]
            A list of OCIDs for the Aqua models.
        primary_model_id : Optional[str]
            The OCID of the primary Aqua model. If provided, GPU allocation will prioritize
            this model. Otherwise, GPUs will be evenly allocated.
        **kwargs: Dict
            - compartment_id: str
                The compartment OCID to retrieve the model deployment shapes.

        Returns
        -------
        ModelDeploymentConfigSummary
            A summary of the model deployment configurations and GPU allocations.
        """
        if not model_ids:
            raise AquaValueError(
                "Model IDs were not provided. Please provide a valid list of model IDs to retrieve the multi-model deployment configuration."
            )

        compartment_id = kwargs.pop("compartment_id", COMPARTMENT_OCID)

        # Get the all model deployment available shapes in a given compartment
        available_shapes = self.list_shapes(compartment_id=compartment_id)

        return MultiModelDeploymentConfigLoader(
            deployment_app=self,
        ).load(
            shapes=available_shapes,
            model_ids=model_ids,
            primary_model_id=primary_model_id,
        )

    def get_deployment_default_params(
        self,
        model_id: str,
        instance_shape: str,
        gpu_count: int = None,
    ) -> List[str]:
        """Gets the default params set in the deployment configs for the given model and instance shape.

        Parameters
        ----------
        model_id: str
            The OCID of the Aqua model.

        instance_shape: (str).
            The shape of the instance used for deployment.

        gpu_count: (int, optional).
            The number of GPUs used by the Aqua model. Defaults to None.

        Returns
        -------
        List[str]:
            List of parameters from the loaded from deployment config json file. If not available, then an empty list
            is returned.

        """
        default_params = []
        config_params = {}
        model = DataScienceModel.from_id(model_id)
        try:
            container_type_key = model.custom_metadata_list.get(
                AQUA_DEPLOYMENT_CONTAINER_METADATA_NAME
            ).value
        except ValueError:
            container_type_key = UNKNOWN
            logger.debug(
                f"{AQUA_DEPLOYMENT_CONTAINER_METADATA_NAME} key is not available in the custom metadata field for model {model_id}."
            )

        if (
            container_type_key
            and container_type_key in InferenceContainerTypeFamily.values()
        ):
            deployment_config = self.get_deployment_config(model_id)

            instance_shape_config = deployment_config.configuration.get(
                instance_shape, ConfigurationItem()
            )

            if instance_shape_config.multi_model_deployment and gpu_count:
                gpu_params = instance_shape_config.multi_model_deployment

                for gpu_config in gpu_params:
                    if gpu_config.gpu_count == gpu_count:
                        config_params = gpu_config.parameters.get(
                            get_container_params_type(container_type_key), UNKNOWN
                        )
                        break

            else:
                config_params = instance_shape_config.parameters.get(
                    get_container_params_type(container_type_key), UNKNOWN
                )

            if config_params:
                params_list = get_params_list(config_params)
                restricted_params_set = get_restricted_params_by_container(
                    container_type_key
                )

                # remove restricted params from the list as user cannot override them during deployment
                for params in params_list:
                    if params.split()[0] not in restricted_params_set:
                        default_params.append(params)

        return default_params

    def validate_deployment_params(
        self,
        model_id: str,
        params: List[str] = None,
        container_family: str = None,
    ) -> Dict:
        """Validate if the deployment parameters passed by the user can be overridden. Parameter values are not
        validated, only param keys are validated.

        Parameters
        ----------
        model_id: str
            The OCID of the Aqua model.
        params : List[str], optional
            Params passed by the user.
        container_family: str
            The image family of model deployment container runtime. Required for unverified Aqua models.

        Returns
        -------
            Return a list of restricted params.

        """
        restricted_params = []
        if params:
            model = DataScienceModel.from_id(model_id)
            container_type_key = self._get_container_type_key(
                model=model, container_family=container_family
            )

            container_config = self.get_container_config_item(container_type_key)
            container_spec = container_config.spec if container_config else UNKNOWN
            cli_params = container_spec.cli_param if container_spec else UNKNOWN

            restricted_params = self._find_restricted_params(
                cli_params, params, container_type_key
            )

        if restricted_params:
            raise AquaValueError(
                f"Parameters {restricted_params} are set by Aqua "
                f"and cannot be overridden or are invalid."
            )
        return {"valid": True}

    @staticmethod
    def _find_restricted_params(
        default_params: Union[str, List[str]],
        user_params: Union[str, List[str]],
        container_family: str,
    ) -> List[str]:
        """Returns a list of restricted params that user chooses to override when creating an Aqua deployment.
        The default parameters coming from the container index json file cannot be overridden.

        Parameters
        ----------
        default_params:
            Inference container parameter string with default values.
        user_params:
            Inference container parameter string with user provided values.
        container_family: str
            The image family of model deployment container runtime.

        Returns
        -------
            A list with params keys common between params1 and params2.

        """
        restricted_params = []
        if default_params and user_params:
            default_params_dict = get_params_dict(default_params)
            user_params_dict = get_params_dict(user_params)

            restricted_params_set = get_restricted_params_by_container(container_family)
            for key, _items in user_params_dict.items():
                if key in default_params_dict or key in restricted_params_set:
                    restricted_params.append(key.lstrip("-"))

        return restricted_params

    @telemetry(entry_point="plugin=deployment&action=list_shapes", name="aqua")
    @cached(cache=TTLCache(maxsize=1, ttl=timedelta(minutes=5), timer=datetime.now))
    def list_shapes(self, **kwargs) -> List[ComputeShapeSummary]:
        """Lists the valid model deployment shapes.

        Parameters
        ----------
        kwargs
            Keyword arguments, such as compartment_id
            for `list_call_get_all_results <https://docs.oracle.com/en-us/iaas/tools/python/2.118.1/api/pagination.html#oci.pagination.list_call_get_all_results>`_

        Returns
        -------
        List[ComputeShapeSummary]:
            The list of the model deployment shapes.
        """
        compartment_id = kwargs.pop("compartment_id", COMPARTMENT_OCID)
        oci_shapes: list[ModelDeploymentShapeSummary] = self.list_resource(
            self.ds_client.list_model_deployment_shapes,
            compartment_id=compartment_id,
            **kwargs,
        )

        gpu_specs = load_gpu_shapes_index()

        return [
            ComputeShapeSummary(
                core_count=oci_shape.core_count,
                memory_in_gbs=oci_shape.memory_in_gbs,
                shape_series=oci_shape.shape_series,
                name=oci_shape.name,
                gpu_specs=gpu_specs.shapes.get(oci_shape.name),
            )
            for oci_shape in oci_shapes
        ]<|MERGE_RESOLUTION|>--- conflicted
+++ resolved
@@ -1,7 +1,6 @@
 #!/usr/bin/env python
 # Copyright (c) 2024, 2025 Oracle and/or its affiliates.
 # Licensed under the Universal Permissive License v 1.0 as shown at https://oss.oracle.com/licenses/upl/
-
 import json
 import shlex
 from datetime import datetime, timedelta
@@ -12,12 +11,6 @@
 from pydantic import ValidationError
 
 from ads.aqua.app import AquaApp, logger
-<<<<<<< HEAD
-from ads.aqua.common.enums import InferenceContainerTypeFamily, ModelFormat, Tags
-from ads.aqua.common.errors import AquaRuntimeError, AquaValueError
-from ads.aqua.common.utils import (
-    DEFINED_METADATA_TO_FILE_MAP,
-=======
 from ads.aqua.common.entities import (
     AquaMultiModelRef,
     ComputeShapeSummary,
@@ -27,9 +20,9 @@
 from ads.aqua.common.enums import InferenceContainerTypeFamily, ModelFormat, Tags
 from ads.aqua.common.errors import AquaRuntimeError, AquaValueError
 from ads.aqua.common.utils import (
+    DEFINED_METADATA_TO_FILE_MAP,
     build_params_string,
     build_pydantic_error_message,
->>>>>>> 016bd60d
     get_combined_params,
     get_container_params_type,
     get_model_by_reference_paths,
@@ -55,14 +48,7 @@
 from ads.aqua.data import AquaResourceIdentifier
 from ads.aqua.finetuning.finetuning import FineTuneCustomMetadata
 from ads.aqua.model import AquaModelApp
-<<<<<<< HEAD
-from ads.aqua.model.constants import AquaModelMetadataKeys
-from ads.aqua.modeldeployment.entities import (
-    AquaDeployment,
-    AquaDeploymentDetail,
-)
-=======
-from ads.aqua.model.constants import ModelCustomMetadataFields
+from ads.aqua.model.constants import AquaModelMetadataKeys, ModelCustomMetadataFields
 from ads.aqua.modeldeployment.entities import (
     AquaDeployment,
     AquaDeploymentConfig,
@@ -73,7 +59,6 @@
     ModelDeploymentConfigSummary,
 )
 from ads.aqua.modeldeployment.utils import MultiModelDeploymentConfigLoader
->>>>>>> 016bd60d
 from ads.common.object_storage_details import ObjectStorageDetails
 from ads.common.utils import UNKNOWN, UNKNOWN_LIST, get_log_links
 from ads.config import (
@@ -205,7 +190,7 @@
             )
 
         # Get container config
-        container_config = get_container_config()
+        container_config = self.get_container_config()
 
         # Create an AquaModelApp instance once to perform the deployment creation.
         model_app = AquaModelApp()
@@ -416,14 +401,9 @@
             container_family=create_deployment_details.container_family,
         )
 
-<<<<<<< HEAD
-        container_image_uri = container_image_uri or self.get_container_image(
-            container_type=container_type_key
-=======
         container_image_uri = (
             create_deployment_details.container_image_uri
-            or get_container_image(container_type=container_type_key)
->>>>>>> 016bd60d
+            or self.get_container_image(container_type=container_type_key)
         )
         if not container_image_uri:
             try:
@@ -493,48 +473,24 @@
         # Fetch the startup cli command for the container
         # container_index.json will have "containerSpec" section which will provide the cli params for
         # a given container family
-<<<<<<< HEAD
         container_config = self.get_container_config_item(container_type_key)
 
         container_spec = container_config.spec if container_config else UNKNOWN
         # these params cannot be overridden for Aqua deployments
         params = container_spec.cli_param if container_spec else UNKNOWN
-        server_port = server_port or (
+        server_port = create_deployment_details.server_port or (
             container_spec.server_port if container_spec else None
         )
         # Give precendece to the input parameter
-        health_check_port = health_check_port or (
+        health_check_port = create_deployment_details.health_check_port or (
             container_spec.health_check_port if container_spec else None
         )
-
-        deployment_config = self.get_deployment_config(config_source_id)
-
-        config_params = (
-            deployment_config.get("configuration", UNKNOWN_DICT)
-            .get(instance_shape, UNKNOWN_DICT)
-            .get("parameters", UNKNOWN_DICT)
-            .get(get_container_params_type(container_type_key), UNKNOWN)
-        )
-=======
-        container_spec = container_config.get(ContainerSpec.CONTAINER_SPEC, {}).get(
-            container_type_key, {}
-        )
-        # these params cannot be overridden for Aqua deployments
-        params = container_spec.get(ContainerSpec.CLI_PARM, "")
-        server_port = create_deployment_details.server_port or container_spec.get(
-            ContainerSpec.SERVER_PORT
-        )  # Give precedence to the input parameter
-        health_check_port = (
-            create_deployment_details.health_check_port
-            or container_spec.get(ContainerSpec.HEALTH_CHECK_PORT)
-        )  # Give precedence to the input parameter
 
         deployment_config = self.get_deployment_config(model_id=config_source_id)
 
         config_params = deployment_config.configuration.get(
             create_deployment_details.instance_shape, ConfigurationItem()
         ).parameters.get(get_container_params_type(container_type_key), UNKNOWN)
->>>>>>> 016bd60d
 
         # validate user provided params
         user_params = env_var.get("PARAMS", UNKNOWN)
@@ -568,12 +524,8 @@
         env_vars = container_spec.env_vars if container_spec else UNKNOWN_LIST
         for env in env_vars:
             if isinstance(env, dict):
-<<<<<<< HEAD
                 env = {k: v for k, v in env.items() if v}
-                for key, _items in env.items():
-=======
                 for key, _ in env.items():
->>>>>>> 016bd60d
                     if key not in env_var:
                         env_var.update(env)
 
@@ -711,7 +663,7 @@
 
         container_image_uri = (
             create_deployment_details.container_image_uri
-            or get_container_image(container_type=container_type_key)
+            or self.get_container_image(container_type=container_type_key)
         )
         server_port = create_deployment_details.server_port or container_spec.get(
             ContainerSpec.SERVER_PORT
@@ -1099,12 +1051,12 @@
         """
         config = self.get_config_from_metadata(
             model_id, AquaModelMetadataKeys.DEPLOYMENT_CONFIGURATION
-        )
+        ).config
         if config:
             logger.info(
                 f"Fetched {AquaModelMetadataKeys.DEPLOYMENT_CONFIGURATION} from defined metadata for model: {model_id}."
             )
-            return config
+            return AquaDeploymentConfig(**(config or UNKNOWN_DICT))
         config = self.get_config(
             model_id,
             DEFINED_METADATA_TO_FILE_MAP.get(
@@ -1135,7 +1087,7 @@
         https://github.com/oracle-samples/oci-data-science-ai-samples/blob/main/ai-quick-actions/multimodel-deployment-tips.md#get_multimodel_deployment_config
 
         CLI example:
-        ads aqua deployment get_multimodel_deployment_config --model_ids '["ocid1.datasciencemodel.oc1.iad.OCID"]'
+        ads aqua deployment get_multimodel_deployment_config --model_ids '["md_ocid1","md_ocid2"]'
 
         If a primary model ID is provided, GPU allocation will prioritize that model
         when selecting compatible shapes.
