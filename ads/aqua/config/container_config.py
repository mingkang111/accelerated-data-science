#!/usr/bin/env python
# Copyright (c) 2025 Oracle and/or its affiliates.
# Licensed under the Universal Permissive License v 1.0 as shown at https://oss.oracle.com/licenses/upl/
import json
from typing import Dict, List, Optional

from oci.data_science.models import ContainerSummary
from pydantic import Field

from ads.aqua import logger
from ads.aqua.config.utils.serializer import Serializable
from ads.aqua.constants import (
    SERVICE_MANAGED_CONTAINER_URI_SCHEME,
    UNKNOWN_JSON_LIST,
    UNKNOWN_JSON_STR,
)
from ads.common.extended_enum import ExtendedEnum
from ads.common.utils import UNKNOWN


class Usage(ExtendedEnum):
    INFERENCE = "inference"
    BATCH_INFERENCE = "batch_inference"
    MULTI_MODEL = "multi_model"
    OTHER = "other"


class AquaContainerConfigSpec(Serializable):
    """
    Represents container specification details.

    Attributes
    ----------
    cli_param (Optional[str]): CLI parameter for container configuration.
    server_port (Optional[str]): The server port for the container.
    health_check_port (Optional[str]): The health check port for the container.
    env_vars (Optional[List[Dict]]): Environment variables for the container.
    restricted_params (Optional[List[str]]): Restricted parameters for container configuration.
    """

    cli_param: Optional[str] = Field(
        default=None, description="CLI parameter for container configuration."
    )
    server_port: Optional[str] = Field(
        default=None, description="Server port for the container."
    )
    health_check_port: Optional[str] = Field(
        default=None, description="Health check port for the container."
    )
    env_vars: Optional[List[Dict]] = Field(
        default_factory=list, description="List of environment variables."
    )
    restricted_params: Optional[List[str]] = Field(
        default_factory=list, description="List of restricted parameters."
    )
    evaluation_configuration: Optional[Dict] = Field(
        default_factory=dict, description="Dict of evaluation configuration."
    )

    class Config:
        extra = "allow"


class AquaContainerConfigItem(Serializable):
    """
    Represents an item of the AQUA container configuration.

    Attributes
    ----------
    name (Optional[str]): Name of the container configuration item.
    version (Optional[str]): Version of the container.
    display_name (Optional[str]): Display name for UI.
    family (Optional[str]): Container family or category.
    platforms (Optional[List[str]]): Supported platforms.
    model_formats (Optional[List[str]]): Supported model formats.
    spec (Optional[AquaContainerConfigSpec]): Container specification details.
    """

    name: Optional[str] = Field(
        default=None, description="Name of the container configuration item."
    )
    version: Optional[str] = Field(
        default=None, description="Version of the container."
    )
    display_name: Optional[str] = Field(
        default=None, description="Display name of the container."
    )
    family: Optional[str] = Field(
        default=None, description="Container family or category."
    )
    platforms: Optional[List[str]] = Field(
        default_factory=list, description="Supported platforms."
    )
    model_formats: Optional[List[str]] = Field(
        default_factory=list, description="Supported model formats."
    )
    spec: Optional[AquaContainerConfigSpec] = Field(
        default_factory=AquaContainerConfigSpec,
        description="Detailed container specification.",
    )
    usages: Optional[List[str]] = Field(
        default_factory=list, description="Supported usages."
    )

    class Config:
        extra = "allow"
        protected_namespaces = ()


class AquaContainerConfig(Serializable):
    """
    Represents a configuration of AQUA containers to be returned to the client.

    Attributes
    ----------
    inference (Dict[str, AquaContainerConfigItem]): Inference container configuration items.
    finetune (Dict[str, AquaContainerConfigItem]): Fine-tuning container configuration items.
    evaluate (Dict[str, AquaContainerConfigItem]): Evaluation container configuration items.
    """

    inference: Dict[str, AquaContainerConfigItem] = Field(
        default_factory=dict, description="Inference container configuration items."
    )
    finetune: Dict[str, AquaContainerConfigItem] = Field(
        default_factory=dict, description="Fine-tuning container configuration items."
    )
    evaluate: Dict[str, AquaContainerConfigItem] = Field(
        default_factory=dict, description="Evaluation container configuration items."
    )

    def to_dict(self):
        return {
            "inference": list(self.inference.values()),
            "finetune": list(self.finetune.values()),
            "evaluate": list(self.evaluate.values()),
        }

    @classmethod
    def from_service_config(
        cls, service_containers: List[ContainerSummary]
    ) -> "AquaContainerConfig":
        """
        Creates an AquaContainerConfig instance from a service containers.conf.

        Parameters
        ----------
        service_containers (List[Any]):  List of containers specified in containers.conf
        Returns
        -------
        AquaContainerConfig: The constructed container configuration.
        """

        inference_items: Dict[str, AquaContainerConfigItem] = {}
        finetune_items: Dict[str, AquaContainerConfigItem] = {}
        evaluate_items: Dict[str, AquaContainerConfigItem] = {}
        for container in service_containers:
            if not container.is_latest:
                continue
            container_item = AquaContainerConfigItem(
                name=SERVICE_MANAGED_CONTAINER_URI_SCHEME + container.container_name,
                version=container.tag,
                display_name=container.display_name,
                family=container.family_name,
                usages=container.usages,
                platforms=[],
                model_formats=[],
                spec=None,
            )
            container_type = container.family_name
            usages = [x.upper() for x in container.usages]
            if "INFERENCE" in usages or "MULTI_MODEL" in usages:
                # Extract additional configurations
                additional_configurations = {}
                try:
                    additional_configurations = (
                        container.workload_configuration_details_list[
                            0
                        ].additional_configurations
                    )
                except (AttributeError, IndexError) as ex:
                    logger.debug(
                        "Failed to extract `additional_configurations` for container '%s': %s",
                        getattr(container, "container_name", "<unknown>"),
                        ex,
                    )

                container_item.platforms.append(
                    additional_configurations.get("platforms")
                )
                container_item.model_formats.append(
                    additional_configurations.get("modelFormats")
                )

<<<<<<< HEAD
                # Parse environment variables from `additional_configurations`.
                # Only keys present in the configuration will be added to the result.
                config_keys = {
                    "MODEL_DEPLOY_PREDICT_ENDPOINT": UNKNOWN,
                    "MODEL_DEPLOY_HEALTH_ENDPOINT": UNKNOWN,
                    "PORT": UNKNOWN,
                    "HEALTH_CHECK_PORT": UNKNOWN,
                    "VLLM_USE_V1": UNKNOWN,
                }

                env_vars = [
                    {key: additional_configurations.get(key, default)}
                    for key, default in config_keys.items()
                    if key in additional_configurations
                ]
=======
                # TODO: Remove the else condition once SMC env variable config is updated everywhere
                if additional_configurations.get("env_vars", None):
                    env_vars_dict = json.loads(
                        additional_configurations.get("env_vars") or "{}"
                    )
                    env_vars = [
                        {key: str(value)} for key, value in env_vars_dict.items()
                    ]
                else:
                    config_keys = {
                        "MODEL_DEPLOY_PREDICT_ENDPOINT": UNKNOWN,
                        "MODEL_DEPLOY_HEALTH_ENDPOINT": UNKNOWN,
                        "PORT": UNKNOWN,
                        "HEALTH_CHECK_PORT": UNKNOWN,
                        "VLLM_USE_V1": UNKNOWN,
                    }

                    env_vars = [
                        {key: additional_configurations.get(key, default)}
                        for key, default in config_keys.items()
                        if key in additional_configurations
                    ]
>>>>>>> 9c1095e4

                # Build container spec
                container_item.spec = AquaContainerConfigSpec(
                    cli_param=container.workload_configuration_details_list[0].cmd,
                    server_port=str(
                        container.workload_configuration_details_list[0].server_port
                    ),
                    health_check_port=str(
                        container.workload_configuration_details_list[
                            0
                        ].health_check_port
                    ),
                    env_vars=env_vars,
                    restricted_params=json.loads(
                        container.workload_configuration_details_list[
                            0
                        ].additional_configurations.get("restrictedParams")
                        or UNKNOWN_JSON_LIST
                    ),
                    evaluation_configuration=json.loads(
                        container.workload_configuration_details_list[
                            0
                        ].additional_configurations.get(
                            "evaluationConfiguration", UNKNOWN_JSON_STR
                        )
                    ),
                )

            if "INFERENCE" in usages or "MULTI_MODEL" in usages:
                inference_items[container_type] = container_item
            if "FINE_TUNE" in usages:
                finetune_items[container_type] = container_item
            if "EVALUATION" in usages:
                evaluate_items[container_type] = container_item

        return cls(
            inference=inference_items, finetune=finetune_items, evaluate=evaluate_items
        )<|MERGE_RESOLUTION|>--- conflicted
+++ resolved
@@ -191,23 +191,6 @@
                     additional_configurations.get("modelFormats")
                 )
 
-<<<<<<< HEAD
-                # Parse environment variables from `additional_configurations`.
-                # Only keys present in the configuration will be added to the result.
-                config_keys = {
-                    "MODEL_DEPLOY_PREDICT_ENDPOINT": UNKNOWN,
-                    "MODEL_DEPLOY_HEALTH_ENDPOINT": UNKNOWN,
-                    "PORT": UNKNOWN,
-                    "HEALTH_CHECK_PORT": UNKNOWN,
-                    "VLLM_USE_V1": UNKNOWN,
-                }
-
-                env_vars = [
-                    {key: additional_configurations.get(key, default)}
-                    for key, default in config_keys.items()
-                    if key in additional_configurations
-                ]
-=======
                 # TODO: Remove the else condition once SMC env variable config is updated everywhere
                 if additional_configurations.get("env_vars", None):
                     env_vars_dict = json.loads(
@@ -230,7 +213,6 @@
                         for key, default in config_keys.items()
                         if key in additional_configurations
                     ]
->>>>>>> 9c1095e4
 
                 # Build container spec
                 container_item.spec = AquaContainerConfigSpec(
